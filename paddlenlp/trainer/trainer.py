# Copyright 2020-present the HuggingFace Inc. team.
# Copyright (c) 2022 PaddlePaddle Authors. All Rights Reserved.
#
# Licensed under the Apache License, Version 2.0 (the "License");
# you may not use this file except in compliance with the License.
# You may obtain a copy of the License at
#
#     http://www.apache.org/licenses/LICENSE-2.0
#
# Unless required by applicable law or agreed to in writing, software
# distributed under the License is distributed on an "AS IS" BASIS,
# WITHOUT WARRANTIES OR CONDITIONS OF ANY KIND, either express or implied.
# See the License for the specific language governing permissions and
# limitations under the License.

# This file is modified from
#  https://github.com/huggingface/transformers/blob/main/src/transformers/trainer.py

import collections
import contextlib
import inspect
import math
import os
import random
import re
import shutil
import sys
import time
import types
from collections.abc import Mapping
from collections import OrderedDict
from pathlib import Path
from typing import Any, Callable, Dict, List, Optional, Tuple, Union

import numpy as np
import paddle
import paddle.amp.auto_cast as autocast
import paddle.distributed as dist
import paddle.nn as nn
from packaging import version
from paddle.distributed import fleet
from paddle.distributed.fleet.meta_optimizers.dygraph_optimizer.dygraph_sharding_optimizer import (
    DygraphShardingOptimizer,
)
from paddle.distributed.fleet.meta_optimizers.dygraph_optimizer.hybrid_parallel_optimizer import (
    HybridParallelOptimizer,
)
from paddle.distributed.fleet.utils.hybrid_parallel_util import (
    fused_allreduce_gradients,
    obtain_optimizer_parameters_list,
)
from paddle.io import DataLoader, Dataset, DistributedBatchSampler
from tqdm.auto import tqdm

from ..data import DataCollator, DataCollatorWithPadding, default_data_collator
from ..peft import LoRAModel, PrefixModelForCausalLM
from ..transformers.model_utils import (
    PretrainedModel,
    _add_variant,
    unwrap_model,
    unwrap_optimizer,
    filter_sharded_params,
    exlclude_paramters_in_state_dict
)
from ..transformers.tokenizer_utils import PretrainedTokenizer
from ..utils import device_guard
from ..utils.batch_sampler import DistributedBatchSampler as NlpDistributedBatchSampler
from ..utils.env import (
    LORA_WEIGHT_FILE_NAME,
    PADDLE_WEIGHT_FILE_NAME,
    PREFIX_WEIGHT_FILE_NAME,
)
from ..utils.import_utils import is_datasets_available
from ..utils.log import logger
from .integrations import get_reporting_integration_callbacks
from .trainer_callback import (
    CallbackHandler,
    DefaultFlowCallback,
    PrinterCallback,
    ProgressCallback,
    TrainerCallback,
    TrainerControl,
    TrainerState,
)
from .trainer_utils import (  # set_hyrbid_parallel_seed,
    PREFIX_CHECKPOINT_DIR,
    EvalLoopOutput,
    EvalPrediction,
    IterableDatasetShard,
    OptimizerNames,
    PredictionOutput,
    RemoveColumnsCollator,
    ShardingOption,
    TrainerMemoryTracker,
    TrainOutput,
    find_batch_size,
    get_last_checkpoint,
    get_scheduler,
    has_length,
    set_seed,
    speed_metrics,
)
from .training_args import TrainingArguments
from .utils.helper import (  # nested_truncate,
    distributed_concat,
    nested_concat,
    nested_detach,
    nested_numpify,
    nested_truncate,
)

import json

DEFAULT_CALLBACKS = [DefaultFlowCallback]
DEFAULT_PROGRESS_CALLBACK = ProgressCallback

# Name of the files used for checkpointing
TRAINING_ARGS_NAME = "training_args.bin"
TRAINER_STATE_NAME = "trainer_state.json"

OPTIMIZER_NAME = "optimizer.pdopt"
SCHEDULER_NAME = "scheduler.pdparams"
SCALER_NAME = "scaler.pdparams"
MODEL_META_NAME = "model_meta.json"
SHARDING_META_NAME = "shard_meta.json"

if is_datasets_available():
    import datasets


try:
    from paddle.distributed.fleet.utils import mix_precision_utils
except:
    mix_precision_utils = None

try:
    from paddle.io.dataloader.dataloader_iter import _DataLoaderIterBase
except:
    from paddle.fluid.dataloader.dataloader_iter import _DataLoaderIterBase


def paddlenlp_load(path, return_numpy=False):
    if return_numpy:
        with device_guard():
            return paddle.load(path)
    else:
        return paddle.load(path, return_numpy=return_numpy)


def is_dp_group_support_in_group_sharded_parallel():
    return "dp_group" in set(inspect.signature(paddle.distributed.sharding.group_sharded_parallel).parameters.keys())


__all__ = ["Trainer"]


class Trainer:
    """
    Trainer is a simple but feature-complete training and eval loop for PaddlePaddle, optimized for PaddleNLP.

    Args:
        model ([`PretrainedModel`] or `paddle.nn.Layer`, *optional*):
            The model to train, evaluate or use for predictions.

            [`Trainer`] is optimized to work with the [`PretrainedModel`] provided by the library. You can still use
            your own models defined as `paddle.nn.Layer` as long as they work the same way as the PaddleNLP
            models.
        criterion(`paddle.nn.Layer`, *optional*):
            The model may only output the loggit, if you want do more computation for the output of model, you can
            add the criterion Layer.
        args ([`TrainingArguments`], *optional*):
            The arguments to tweak for training. Will default to a basic instance of [`TrainingArguments`] with the
            `output_dir` set to a directory named *tmp_trainer* in the current directory if not provided.
        data_collator (`DataCollator`, *optional*):
            The function to use to form a batch from a list of elements of `train_dataset` or `eval_dataset`. Will
            default to [`default_data_collator`] if no `tokenizer` is provided, an instance of
            [`DataCollatorWithPadding`] otherwise.
        train_dataset (`paddle.io.Dataset` or `paddle.io.IterableDataset`, *optional*):
            The dataset to use for training. If it is an `datasets.Dataset`, columns not accepted by the
            `model.forward()` method are automatically removed.
        eval_dataset (Union[`paddle.io.Dataset`, Dict[str, `paddle.io.Dataset`]],  *optional*):
             The dataset to use for evaluation. If it is a [`~datasets.Dataset`], columns not accepted by the
             `model.forward()` method are automatically removed. If it is a dictionary, it will evaluate on each
             dataset prepending the dictionary key to the metric name.
        tokenizer ([`PretrainedTokenizer`], *optional*):
            The tokenizer used to preprocess the data. If provided, will be used to automatically pad the inputs the
            maximum length when batching inputs, and it will be saved along the model to make it easier to rerun an
            interrupted training or reuse the fine-tuned model.
        compute_metrics (`Callable[[EvalPrediction], Dict]`, *optional*):
            The function that will be used to compute metrics at evaluation. Must take a [`EvalPrediction`] and return
            a dictionary string to metric values.
        callbacks (List of [`TrainerCallback`], *optional*):
            A list of callbacks to customize the training loop. Will add those to the list of default callbacks.
            If you want to remove one of the default callbacks used, use the [`Trainer.remove_callback`] method.
        optimizers (`Tuple[paddle.optimizer.Optimizer, paddle.optimizer.lr.LRScheduler]`, *optional*): A tuple
            containing the optimizer and the scheduler to use. Will default to an instance of [`AdamW`] on your model
            and a scheduler given by [`get_linear_schedule_with_warmup`] controlled by `args`.
        preprocess_logits_for_metrics (`Callable[[paddle.Tensor, paddle.Tensor], paddle.Tensor]`, *optional*):
            A function that preprocess the logits right before caching them at each evaluation step. Must take two
            tensors, the logits and the labels, and return the logits once processed as desired. The modifications made
            by this function will be reflected in the predictions received by `compute_metrics`.

    Important attributes:

        - **model** -- Always points to the core model. If using a transformers model, it will be a [`PretrainedModel`]
          subclass.
        - **model_wrapped** -- Always points to the most external model in case one or more other modules wrap the
          original model. This is the model that should be used for the forward pass. For example, the inner model is
          wrapped in `paddle.DataParallel`. If model hasn't been wrapped, then `self.model_wrapped` is the same
          as `self.model`.

    """

    from .trainer_utils import log_metrics, metrics_format, save_metrics, save_state

    def __init__(
        self,
        model: Union[PretrainedModel, nn.Layer] = None,
        criterion: nn.Layer = None,
        args: TrainingArguments = None,
        data_collator: Optional[DataCollator] = None,
        train_dataset: Optional[Dataset] = None,
        eval_dataset: Union[Dataset, Dict[str, Dataset]] = None,
        tokenizer: Optional[PretrainedTokenizer] = None,
        compute_metrics: Optional[Callable[[EvalPrediction], Dict]] = None,
        callbacks: Optional[List[TrainerCallback]] = None,
        optimizers: Tuple[paddle.optimizer.Optimizer, paddle.optimizer.lr.LRScheduler] = (None, None),
        preprocess_logits_for_metrics: Callable[[paddle.Tensor, paddle.Tensor], paddle.Tensor] = None,
    ):

        if args is None:
            output_dir = "tmp_trainer"
            logger.info(f"No `TrainingArguments` passed, using `output_dir={output_dir}`.")
            args = TrainingArguments(output_dir=output_dir)

        self.args = args
        if self.args.use_async_save:
            self.save_func = paddle.async_save
        else:
            self.save_func = paddle.save
        self.is_in_train = False
        # self.do_grad_scaling = args.fp16

        # memory metrics - must set up as early as possible
        self._memory_tracker = TrainerMemoryTracker(self.args.skip_memory_metrics)
        self._memory_tracker.start()

        # Seed must be set before instantiating the model when using model
        set_seed(args=self.args)

        if model is None:
            raise RuntimeError("`Trainer` requires either a `model` or `model_init` argument")

        if self.args.should_save or self.args.should_save_model_state:
            os.makedirs(self.args.output_dir, exist_ok=True)

        self.sharding = None
        if len(args.sharding) > 0:
            if args.local_rank == -1:
                raise ValueError("Using sharding only works in distributed training.")
            self.sharding = True

        # init parallel env
        if paddle.distributed.get_world_size() > 1:
            if self.args.use_hybrid_parallel:
                self.hcg = fleet.get_hybrid_communicate_group()
                self.dp_group = self.hcg.get_data_parallel_group()
                self.sharding_group = self.hcg.get_sharding_parallel_group()

        default_collator = default_data_collator if tokenizer is None else DataCollatorWithPadding(tokenizer)

        self.data_collator = data_collator if data_collator is not None else default_collator
        self.train_dataset = train_dataset
        self.eval_dataset = eval_dataset
        self.tokenizer = tokenizer

        self.model_wrapped = model
        self.model = model
        self.criterion = criterion

        self.compute_metrics = compute_metrics
        self.preprocess_logits_for_metrics = preprocess_logits_for_metrics
        self.optimizer, self.lr_scheduler = optimizers
        # Label smoothing
        # if self.args.label_smoothing_factor != 0:
        #     self.label_smoother = LabelSmoother(epsilon=self.args.label_smoothing_factor)
        # else:
        self.label_smoother = None
        self.state = TrainerState()
        self.control = TrainerControl()
        self._signature_columns = None
        self.optimizer_grouped_parameters = None

        if self.sharding is not None and self.optimizer is not None:
            raise RuntimeError(
                "Passing `optimizers` is not allowed if sharding is enabled."
                "You should subclass `Trainer` and override the `create_optimizer_and_scheduler` method."
            )
        if self.args.pipeline_parallel_degree > 1:
            from paddle.distributed.fleet.meta_parallel import PipelineLayer

            assert isinstance(
                model, PipelineLayer
            ), "Only support pipeline parallel mode when model is PipelineLayer!!!"

        default_callbacks = DEFAULT_CALLBACKS + get_reporting_integration_callbacks(self.args.report_to)
        callbacks = default_callbacks if callbacks is None else default_callbacks + callbacks
        self.callback_handler = CallbackHandler(
            callbacks, self.model, self.tokenizer, self.optimizer, self.lr_scheduler
        )
        self.add_callback(PrinterCallback if self.args.disable_tqdm else DEFAULT_PROGRESS_CALLBACK)

        if args.max_steps > 0:
            logger.info("max_steps is given, it will override any value given in num_train_epochs")

        if train_dataset is not None and not isinstance(train_dataset, collections.abc.Sized) and args.max_steps <= 0:
            raise ValueError("train_dataset does not implement __len__, max_steps has to be specified")

        self.do_grad_scaling = False
        self.enable_autocast_context_manager = False

        if args.fp16 or args.bf16:
            logger.info("Using half precision")
            self.enable_autocast_context_manager = True
            self.do_grad_scaling = True if args.fp16 else False
            self.amp_dtype = "float16" if args.fp16 else "bfloat16"
            # fix for load saved fp16 or bf16 ckpt, decorate model first.
            if self.args.fp16_opt_level == "O2":
                if self.amp_dtype == "bfloat16":
                    # fix for paddlepaddle < 2.4.1, not support for bf16
                    paddle.amp.decorate(models=model, level=self.args.fp16_opt_level, dtype=self.amp_dtype)
                else:
                    paddle.amp.decorate(models=model, level=self.args.fp16_opt_level)
            # for pipeline mode and pure tensor parallel
            if self.args.pipeline_parallel_degree > 1 or (
                self.args.tensor_parallel_degree > 1 and self.sharding is None
            ):
                self.scaler = paddle.amp.GradScaler(init_loss_scaling=self.args.scale_loss)
                if self.args.amp_master_grad:
                    mix_precision_utils.MixPrecisionScaler(self.scaler)  # retun value has no use
                self.scaler = fleet.distributed_scaler(self.scaler)
            elif self.sharding is not None:
                self.scaler = paddle.amp.GradScaler(init_loss_scaling=self.args.scale_loss)
                if self.amp_dtype == "float16" or self.amp_dtype == "bfloat16":
                    if ShardingOption.SHARD_OP in self.args.sharding:
                        self.scaler = fleet.distributed_scaler(self.scaler)
                    else:
                        # scaler for stage2 and stage3
                        from paddle.distributed.fleet.meta_parallel.sharding.group_sharded_utils import (
                            GroupShardedScaler,
                        )

                        self.scaler = GroupShardedScaler(self.scaler)
                else:
                    self.do_grad_scaling = False
                    self.use_cuda_amp = False
                    self.amp_dtype = None

            else:
                self.scaler = paddle.amp.GradScaler(init_loss_scaling=self.args.scale_loss)

        if args.recompute:

            def fn(layer):
                if hasattr(layer, "enable_recompute") and (
                    layer.enable_recompute is False or layer.enable_recompute == 0
                ):
                    layer.enable_recompute = True

            model.apply(fn)

        default_label_names = (
            ["start_positions", "end_positions"]
            if "QusetionAnswering" in type(self.model).__name__ or "UIE" in type(self.model).__name__
            else ["labels"]
        )
        self.label_names = default_label_names if self.args.label_names is None else self.args.label_names

        self.control = self.callback_handler.on_init_end(self.args, self.state, self.control)
        self.print_config()

        # very last
        self._memory_tracker.stop_and_update_metrics()

    def add_callback(self, callback):
        """
        Add a callback to the current list of [`~TrainerCallback`].

        Args:
           callback (`type` or [`~TrainerCallback`]):
               A [`~TrainerCallback`] class or an instance of a [`~TrainerCallback`]. In the
               first case, will instantiate a member of that class.
        """
        self.callback_handler.add_callback(callback)

    def pop_callback(self, callback):
        """
        Remove a callback from the current list of [`~TrainerCallback`] and returns it.
        If the callback is not found, returns `None` (and no error is raised).
        Args:
           callback (`type` or [`~TrainerCallback`]):
               A [`~TrainerCallback`] class or an instance of a [`~TrainerCallback`]. In the
               first case, will pop the first member of that class found in the list of callbacks.
        Returns:
            [`~TrainerCallback`]: The callback removed, if found.
        """
        return self.callback_handler.pop_callback(callback)

    def remove_callback(self, callback):
        """
        Remove a callback from the current list of [`~TrainerCallback`].
        Args:
           callback (`type` or [`~TrainerCallback`]):
               A [`~TrainerCallback`] class or an instance of a [`~TrainerCallback`]. In the
               first case, will remove the first member of that class found in the list of callbacks.
        """
        self.callback_handler.remove_callback(callback)

    def load_state_dict_from_checkpoint(self, resume_from_checkpoint=None):
        """load state_dict from_checkpoint, Only load model state dict.

        Args:
            resume_from_checkpoint (`str` or `bool`, *optional*):
                If a `str`, local path to a saved checkpoint as saved by a previous instance of [`Trainer`]. If a
                `bool` and equals `True`, load the last checkpoint in *args.output_dir* as saved by a previous instance
                of [`Trainer`]. Only load model state dict.
        """
        resume_from_checkpoint = self.check_resume_from_checkpoint(resume_from_checkpoint)

        if resume_from_checkpoint is None:
            return

        state_dict = None
        if self.args.load_sharding_stage1_model:
            state_dict = self.load_state_dict_from_checkpoint_with_reshard(resume_from_checkpoint)
            if self.args.bf16:
                state_dict = self.recover_params_from_master_weights(state_dict)
        else:
            if self.args.dataset_rank == 0:
                state_dict = self.load_one_state_dict_from_checkpoint(resume_from_checkpoint, self.args.weight_name_suffix)
            else:
                logger.info(f"not loading ckpt :{self.args.dataset_rank}")

        # If the model is on the GPU, it still works!
        if state_dict is not None:
            self._set_state_dict_in_model(state_dict)
        # release memory
        del state_dict

    def recover_params_from_master_weights(self, state_dict):
        assert(self.optimizer._inner_opt, DygraphShardingOptimizer)
        param2rank = self.optimizer._inner_opt._param2rank
        opt_state_dict = self.optimizer.state_dict()
        assert "master_weights" in opt_state_dict
        master_weigths = opt_state_dict["master_weights"]
        param_names_in_master_weights = list(master_weigths.keys())
        tmp = []
        logger.info("param_names_in_master_weights:{}".format(param_names_in_master_weights))
        paddle.distributed.all_gather_object(tmp, param_names_in_master_weights, group=self.sharding_group)
        sharding_group_param_names = [v for item in tmp for v in item]
        logger.info("sharding_group_param_names:{}".format(sharding_group_param_names))
        model_state_dict = self.model.state_dict()
        logger.info("before recover, model_state_dict: {}".format(model_state_dict))
        for key, param in model_state_dict.items():
            if param.name in master_weigths:
                assert param.shape == master_weigths[param.name].shape
                paddle.assign(paddle.cast(master_weigths[param.name].cuda(), paddle.bfloat16), model_state_dict[key])
            if param.name in sharding_group_param_names:
                paddle.distributed.broadcast(model_state_dict[key], src=self.sharding_group.ranks[param2rank[param.name]], group=self.sharding_group, sync_op=True)
        logger.info("after recover, casted model_state_dict: {}".format(model_state_dict))
        state_dict.update(model_state_dict)
        return state_dict

    def _all_gather_state_dict(self, state_dict, filter_func, group=None):
        if group is None:
            group = self.hcg.get_sharding_parallel_group()
        state_list = list(state_dict.items())

        def map_func(weight):
            if isinstance(weight, paddle.Tensor):
                weight = weight.numpy()
            return weight

        state_list = [(e[0], map_func(e[1])) for e in state_list]
        len_res = []
        obj_len = paddle.to_tensor(len(state_list))
        gather_res = OrderedDict()
        paddle.distributed.all_gather(len_res, obj_len, group=group)
        max_len = int(max(len_res).item())
        for i in range(max_len):
            tmp = []
            if i >= obj_len:
                send_item = ("pack", np.array([]))
            else:
                send_item = state_list[i]
            paddle.distributed.all_gather_object(tmp, send_item, group=group)
            for recv_item in tmp:
                if recv_item[0] == "pack" and recv_item[1].size == 0:
                    continue
                if not filter_func(recv_item[0]):
                    continue
                gather_res[recv_item[0]] = paddle.to_tensor(recv_item[1], place=paddle.CPUPlace())
                print(f"{i} gather {recv_item[0]} ")
        return gather_res


    def load_state_dict_from_checkpoint_with_reshard(self, resume_from_checkpoint):
        """load state_dict from_checkpoint with reshard, Only load model state dict."""
        parallel_config = self._load_distributed_strategy(resume_from_checkpoint)
        pp_degree = parallel_config["pp_degree"]
        pp_degree = parallel_config["pp_degree"]
        mp_degree = parallel_config["mp_degree"]
        sharding_degree = parallel_config["sharding_degree"]
        self.args.pipeline_parallel_degree == pp_degree
        self.args.tensor_parallel_degree == mp_degree
        cur_sharding_degree = self.args.sharding_parallel_degree

        state_dict = OrderedDict()

        def get_name_suffix(i):
            name = []
            name.append(f"tp{self.args.tensor_parallel_rank:0>2d}")
            name.append(f"pp{self.args.pipeline_parallel_rank:0>2d}")
            name.append(f"shard{i:0>2d}")
            return "_".join(name)

        for i in range(self.args.sharding_parallel_rank, sharding_degree, cur_sharding_degree):
            tmp = self.load_one_state_dict_from_checkpoint(resume_from_checkpoint, get_name_suffix(i))
            for (k, v) in tmp.items():
                state_dict[k] = v
            del tmp

        def filter_func(name):
            return True

        state_dict = self._all_gather_state_dict(state_dict, filter_func)

        return state_dict


    def load_one_state_dict_from_checkpoint(self, resume_from_checkpoint, weight_name_suffix):
        """
        load state_dict of one shard from_checkpoint, Only load model state dict.
        """
        if isinstance(self.model, LoRAModel):
            weight_name = LORA_WEIGHT_FILE_NAME
        elif isinstance(self.model, PrefixModelForCausalLM):
            weight_name = PREFIX_WEIGHT_FILE_NAME
        else:
            weight_name = PADDLE_WEIGHT_FILE_NAME
        file_path = os.path.join(resume_from_checkpoint, _add_variant(weight_name, weight_name_suffix))
        if not os.path.isfile(file_path):
            raise ValueError(f"Can't find a valid checkpoint at {resume_from_checkpoint}, no {file_path}")

        logger.info(f"Loading model from {resume_from_checkpoint} .")

        # We load the model state dict on the CPU to avoid an OOM error.
        state_dict = paddle.load(
            os.path.join(resume_from_checkpoint, _add_variant(weight_name, weight_name_suffix)),
            return_numpy=True,
        )
        return state_dict


    def check_resume_from_checkpoint(self, resume_from_checkpoint):
        resume_from_checkpoint = None if not resume_from_checkpoint else resume_from_checkpoint
        # Load potential model checkpoint
        if isinstance(resume_from_checkpoint, bool) and resume_from_checkpoint:
            resume_from_checkpoint = get_last_checkpoint(self.args.output_dir)
            if resume_from_checkpoint is None:
                raise ValueError(f"No valid checkpoint found in output directory ({self.args.output_dir})")
        return resume_from_checkpoint

    def train(
        self,
        resume_from_checkpoint: Optional[Union[str, bool]] = None,
        ignore_keys_for_eval: Optional[List[str]] = None,
    ):
        """
        Main training entry point.

        Args:
            resume_from_checkpoint (`str` or `bool`, *optional*):
                If a `str`, local path to a saved checkpoint as saved by a previous instance of [`Trainer`]. If a
                `bool` and equals `True`, load the last checkpoint in *args.output_dir* as saved by a previous instance
                of [`Trainer`]. If present, training will resume from the model/optimizer/scheduler states loaded here.
            ignore_keys_for_eval (`List[str]`, *optional*)
                A list of keys in the output of your model (if it is a dictionary) that should be ignored when
                gathering predictions for evaluation during the training.
        """
        args = self.args
        self.is_in_train = True
        resume_from_checkpoint = self.check_resume_from_checkpoint(resume_from_checkpoint)

        # memory metrics - must set up as early as possible
        self._memory_tracker.start()

        train_dataloader = self.get_train_dataloader()

        total_train_batch_size = args.train_batch_size * args.gradient_accumulation_steps * args.dataset_world_size
        len_dataloader = None
        if has_length(train_dataloader):
            len_dataloader = len(train_dataloader)
            num_update_steps_per_epoch = len(train_dataloader) // args.gradient_accumulation_steps
            num_update_steps_per_epoch = max(num_update_steps_per_epoch, 1)
            num_examples = len(self.train_dataset)

            if args.max_steps > 0:
                max_steps = args.max_steps
                num_train_epochs = args.max_steps // num_update_steps_per_epoch + int(
                    args.max_steps % num_update_steps_per_epoch > 0
                )
                num_train_samples = args.max_steps * total_train_batch_size
            else:
                max_steps = int(num_update_steps_per_epoch * args.num_train_epochs)
                num_train_epochs = math.ceil(args.num_train_epochs)
                num_train_samples = int(len(self.train_dataset) * args.num_train_epochs)

            if args.minimum_eval_times is not None and args.minimum_eval_times > 0:
                if max_steps // args.eval_steps < args.minimum_eval_times:
                    exp_step = max_steps / args.minimum_eval_times
                    exp_step = max(int(exp_step - exp_step % 10), 10)
                    logger.info("Reset eval step by minimum_eval_times to %d" % exp_step)
                    args.eval_steps = exp_step
        elif args.max_steps > 0:  # Rely on max_steps when dataloader does not have a working size
            max_steps = args.max_steps
            # Setting a very large number of epochs so we go as many times as necessary over the iterator.
            num_train_epochs = sys.maxsize
            num_update_steps_per_epoch = max_steps
            num_examples = total_train_batch_size * args.max_steps
            num_train_samples = args.max_steps * total_train_batch_size
        else:
            raise ValueError(
                f"args.max_steps must be set to a positive value if dataloader does not have a length, was {args.max_steps}"
            )

        # delay_optimizer_creation = (
        #     self.sharding is not None
        #     and ShardingOption.SHARD_OP in self.args.sharding
        # )
        delay_optimizer_creation = False

        if not delay_optimizer_creation:
            self.create_optimizer_and_scheduler(num_training_steps=max_steps)

        self.state = TrainerState()

        model = self._wrap_model(self.model_wrapped)

        # for the rest of this function `model` is the outside model, whether it was wrapped or not
        if model is not self.model:
            self.model_wrapped = model

        if delay_optimizer_creation:
            self.create_optimizer_and_scheduler(num_training_steps=max_steps)

        # Check if saved optimizer or scheduler states exist
        self._load_optimizer_and_scheduler(resume_from_checkpoint)

        self.load_state_dict_from_checkpoint(resume_from_checkpoint)

        logger.info("***** Running training *****")
        logger.info(f"  Num examples = {num_examples}")
        logger.info(f"  Num Epochs = {num_train_epochs}")
        logger.info(f"  Instantaneous batch size per device = {args.per_device_train_batch_size}")
        logger.info(f"  Total train batch size (w. parallel, distributed & accumulation) = {total_train_batch_size}")
        logger.info(f"  Gradient Accumulation steps = {args.gradient_accumulation_steps}")
        logger.info(f"  Total optimization steps = {max_steps}")
        logger.info(f"  Total num train samples = {num_train_samples}")
        # per_device_trainable_numel = sum(p.numel().item() for p in model.parameters() if not p.stop_gradient)
        # TODO: Temporary fix since Tensor.numel() not supported in distributed mode
        per_device_trainable_numel = sum(np.prod(p.shape) for p in model.parameters() if not p.stop_gradient)
        logger.info(f"  Number of trainable parameters = {per_device_trainable_numel} (per device)")
        if self.args.use_hybrid_parallel:
            # todo fix for pipeline_parallel_degree
            parts_num = max(self.args.tensor_parallel_degree, 1) * max(self.args.pipeline_parallel_degree, 1)
            if parts_num > 1:
                trainable_numel_tensor = paddle.to_tensor(per_device_trainable_numel, dtype="int64")
                paddle.distributed.all_reduce(trainable_numel_tensor)
                trainable_numel = trainable_numel_tensor.item() // self.args.dataset_world_size
                # the numel is roughly, because the tensor parallel still hold own bias or layer_norm weight without splited
                # so, the trainable numel is a little bigger than real.
                logger.info(f"  Number of trainable parameters = {trainable_numel} (all devices, roughly)")

        start_time = time.time()
        self._globalstep_last_start_time = time.time()
        self.state.epoch = 0
        epochs_trained = 0
        steps_trained_in_current_epoch = 0
        steps_trained_progress_bar = None

        # Check if continuing training from a checkpoint
        if resume_from_checkpoint is not None and os.path.isfile(
            os.path.join(resume_from_checkpoint, TRAINER_STATE_NAME)
        ):
            self.state = TrainerState.load_from_json(os.path.join(resume_from_checkpoint, TRAINER_STATE_NAME))
            epochs_trained = self.state.global_step // num_update_steps_per_epoch
            if not args.ignore_data_skip:
                steps_trained_in_current_epoch = self.state.global_step % (num_update_steps_per_epoch)
                steps_trained_in_current_epoch *= args.gradient_accumulation_steps
            else:
                steps_trained_in_current_epoch = 0

            logger.info("  Continuing training from checkpoint, will skip to saved global_step")
            logger.info(f"  Continuing training from epoch {epochs_trained}")
            logger.info(f"  Continuing training from global step {self.state.global_step}")
            if not args.ignore_data_skip:
                logger.info(
                    f"  Will skip the first {epochs_trained} epochs then the first {steps_trained_in_current_epoch} "
                    "batches in the first epoch. If this takes a lot of time, you can add the `--ignore_data_skip` "
                    "flag to your launch command, but you will resume the training on data already seen by your model."
                )
                if self.is_local_process_zero() and not args.disable_tqdm:
                    steps_trained_progress_bar = tqdm(total=steps_trained_in_current_epoch)
                    steps_trained_progress_bar.set_description("Skipping the first batches")
            if not args.ignore_data_skip:
                if isinstance(train_dataloader, paddle.io.DataLoader) and isinstance(
                    train_dataloader.batch_sampler, NlpDistributedBatchSampler
                ):
                    consumed_samples = (
                        self.state.global_step
                        * args.train_batch_size
                        * args.gradient_accumulation_steps
                        * args.dataset_world_size
                    )
                    train_dataloader.batch_sampler.set_epoch(consumed_samples=consumed_samples)
                    logger.info(f"Set DistributedBatchSampler consumed_samples to {consumed_samples}")

        epoch_iterator = train_dataloader
        # steps_in_epoch = len(epoch_iterator)
        global_steps_in_epoch = len(epoch_iterator) if len_dataloader is not None else args.max_steps
        if len_dataloader is not None:
            if self.args.gradient_accumulation_steps > len(epoch_iterator):
                logger.warning(
                    f"changing accumulation step from `{self.args.gradient_accumulation_steps}` to `{len(epoch_iterator)}` to avoid, cross epoch accumulate"
                )
                self.args.gradient_accumulation_steps = len(epoch_iterator)

        self.callback_handler.model = self.model
        self.callback_handler.optimizer = self.optimizer
        self.callback_handler.lr_scheduler = self.lr_scheduler
        self.callback_handler.train_dataloader = train_dataloader

        self.state.max_steps = int(max_steps)
        self.state.num_train_epochs = num_train_epochs
        self.state.is_local_process_zero = self.is_local_process_zero()
        self.state.is_world_process_zero = self.is_world_process_zero()

        self.control = self.callback_handler.on_train_begin(args, self.state, self.control)

        tr_loss = paddle.to_tensor(0.0)
        self._total_loss_scalar = 0.0
        self._globalstep_last_logged = self.state.global_step

        if self.args.device == "npu" and self.args.flatten_param_grads:
            from .plugins.npu_plugin import npu_accelerate_plugin

            npu_accelerate_plugin(self.optimizer)

        for epoch in range(epochs_trained, num_train_epochs):
            if isinstance(train_dataloader, paddle.io.DataLoader) and isinstance(
                train_dataloader.batch_sampler, DistributedBatchSampler
            ):
                train_dataloader.batch_sampler.set_epoch(epoch)

            step = 0
            self.control = self.callback_handler.on_epoch_begin(args, self.state, self.control)

            for _, inputs in enumerate(epoch_iterator):
                self.callback_handler.on_load_data_end(args, self.state, self.control, inputs=inputs)

                # Skip past any already trained steps if resuming training
                # for paddlenlp.utils.batch_sampler.DistributedBatchSampler
                # We use consumed_samples to reset the status
                if isinstance(train_dataloader, paddle.io.DataLoader) and isinstance(
                    train_dataloader.batch_sampler, NlpDistributedBatchSampler
                ):
                    if step == 0:
                        if steps_trained_progress_bar is not None:
                            steps_trained_progress_bar.update(steps_trained_in_current_epoch)
                            steps_trained_progress_bar.close()
                            steps_trained_progress_bar = None
                        self._load_rng_state(resume_from_checkpoint)
                    # step += steps_trained_in_current_epoch
                elif steps_trained_in_current_epoch > 0:
                    steps_trained_in_current_epoch -= 1
                    if steps_trained_progress_bar is not None:
                        steps_trained_progress_bar.update(1)
                    if steps_trained_in_current_epoch == 0:
                        self._load_rng_state(resume_from_checkpoint)
                    continue
                elif steps_trained_progress_bar is not None:
                    steps_trained_progress_bar.close()
                    steps_trained_progress_bar = None

                if step % args.gradient_accumulation_steps == 0:
                    self.control = self.callback_handler.on_step_begin(args, self.state, self.control)

                dp_enabled = (
                    self.args.data_parallel_degree > 1 if self.args.use_hybrid_parallel else args.local_rank != -1
                )
                forbidden_no_sync = False
                # stage2 and stage3 should not no_sync, because the is no DDP wrapper and  no_sync API
                if self.sharding and (ShardingOption.SHARD_OP not in self.args.sharding):
                    forbidden_no_sync = True
                # hybrid_parallel (tp or pp) should not no_sync
                if self.args.use_hybrid_parallel and (
                    self.args.tensor_parallel_degree > 1 or self.args.pipeline_parallel_degree > 1
                ):
                    forbidden_no_sync = True

                availiable_no_sync = dp_enabled and not forbidden_no_sync

                is_no_sync = (
                    ((step + 1) % args.gradient_accumulation_steps != 0)
                    and availiable_no_sync
                    and args._no_sync_in_gradient_accumulation
                ) or (args.recompute and availiable_no_sync)
                # sharding
                # stage1. the same as ddp
                # stage2. manualy collect gradient on dp group
                if is_no_sync:
                    # Avoid unnecessary DDP synchronization since there will be no backward pass on this example.
                    with model.no_sync():
                        tr_loss_step = self.training_step(model, inputs)
                else:
                    tr_loss_step = self.training_step(model, inputs)

                tr_loss += tr_loss_step

                if (step + 1) % args.gradient_accumulation_steps == 0:
                    # Maunally collect gradients when group_sharded_parallel can't accept dp_group
                    # Case 1: Use sharding stage 2/3 with dp
                    # Case 2: Use recompute and dp
                    # local_rank != -1 don't means dp in networks.
                    if self.sharding and ShardingOption.SHARD_OP not in self.args.sharding:
                        if self.args.data_parallel_degree > 1 and not is_dp_group_support_in_group_sharded_parallel():
                            fused_allreduce_gradients(model.parameters(), fleet.get_hybrid_communicate_group())
                            if ShardingOption.FULL_SHARD in self.args.sharding:
                                # Why need sync on parm again ?
                                # TODO: fix this.
                                for p in model.parameters():
                                    if hasattr(p, "bw_storage"):
                                        assert p.grad is None, "This case shouldn't happen."
                                        p.bw_storage.scale_(1.0 / self.dp_group.nranks)
                                        paddle.distributed.all_reduce(p.bw_storage, group=self.dp_group)

                    # Case 2: Use recompute and dp / sharding stage1,
                    # manualy collect gradient for dp.
                    elif args.recompute and availiable_no_sync:
                        fused_allreduce_gradients(list(model.parameters()), None)

                    pipeline_parallel_config = set(args.pipeline_parallel_config.split(" "))
                    enable_delay_scale_loss = "enable_delay_scale_loss" in pipeline_parallel_config
                    enable_dp_comm_overlap = "enable_dp_comm_overlap" in pipeline_parallel_config

                    if isinstance(self.optimizer, HybridParallelOptimizer) and not self.do_grad_scaling:
                        parameters_list = obtain_optimizer_parameters_list(self.optimizer._inner_opt)

                        if self.optimizer._sharding_enable:
                            assert isinstance(self.optimizer._inner_opt, DygraphShardingOptimizer)
                            self.optimizer._inner_opt.reduce_gradients(list(parameters_list), self.optimizer._hcg)

                        if self.optimizer._dp_enable:
                            assert not enable_dp_comm_overlap
                            fused_allreduce_gradients(list(parameters_list), self.optimizer._hcg)

                    # pipeline parallel mode,  handle gradient merge here
                    if args.pipeline_parallel_degree > 1 and enable_delay_scale_loss:
                        for p in model._layers.parameters():
                            with paddle.no_grad():
                                if hasattr(p, "main_grad") and p.main_grad is not None:
                                    assert p.grad is None
                                    p.main_grad.scale_(1.0 / self.args.gradient_accumulation_steps)
                                elif p.grad is not None:
                                    p.grad.scale_(1.0 / self.args.gradient_accumulation_steps)

                    # Optimizer step
                    self.callback_handler.on_optimizer_begin(
                        args, self.state, self.control, scaler=self.scaler if self.do_grad_scaling else None
                    )
                    optimizer_was_run = True
                    if self.do_grad_scaling:
                        scale_before = self.scaler._scale.numpy()
                        self.scaler.step(self.optimizer)
                        self.scaler.update()
                        scale_after = self.scaler._scale.numpy()
                        optimizer_was_run = not self.scaler._cache_founf_inf
                        if not optimizer_was_run:
                            logger.warning(
                                f"optimizer not run, scale_before: {scale_before[0]}, scale_after: {scale_after[0]}"
                            )
                    elif isinstance(self.optimizer, HybridParallelOptimizer):
                        self.optimizer._step(parameters_list)
                    else:
                        self.optimizer.step()

                    if optimizer_was_run:
                        self.lr_scheduler.step()

                    self.optimizer.clear_grad()
                    self.callback_handler.on_optimizer_end(
                        args, self.state, self.control, scaler=self.scaler if self.do_grad_scaling else None
                    )

                    self.state.global_step += 1
                    self.state.epoch = epoch + self.state.global_step / global_steps_in_epoch

                    self.control = self.callback_handler.on_step_end(args, self.state, self.control)
                    self._maybe_log_save_evaluate(tr_loss, model, epoch, ignore_keys_for_eval, inputs=inputs)
                    step = 0
                else:
                    self.control = self.callback_handler.on_substep_end(args, self.state, self.control)
                    step += 1

                if self.control.should_epoch_stop or self.control.should_training_stop:
                    break

            if step < 0:
                logger.warning(
                    f"There seems to be not a single sample in your epoch_iterator, stopping training at step"
                    f" {self.state.global_step}! This is expected if you're using an IterableDataset and set"
                    f" num_steps ({self.state.max_steps}) higher than the number of available samples."
                )
                self.control.should_training_stop = True

            self.control = self.callback_handler.on_epoch_end(args, self.state, self.control)
            self._maybe_log_save_evaluate(tr_loss, model, epoch, ignore_keys_for_eval, inputs=inputs)

            if self.control.should_training_stop:
                break

        if args.past_index and hasattr(self, "_past"):
            # Clean the state at the end of training
            delattr(self, "_past")

        logger.info("\nTraining completed. \n")
        if args.load_best_model_at_end and self.state.best_model_checkpoint is not None:
            if args.local_rank != -1:
                dist.barrier()

            logger.info(
                f"Loading best model from {self.state.best_model_checkpoint} (score: {self.state.best_metric})."
            )
            if isinstance(self.model, LoRAModel):
                weight_name = LORA_WEIGHT_FILE_NAME
            elif isinstance(self.model, PrefixModelForCausalLM):
                weight_name = PREFIX_WEIGHT_FILE_NAME
            else:
                weight_name = PADDLE_WEIGHT_FILE_NAME
            best_model_path = os.path.join(
                self.state.best_model_checkpoint, _add_variant(weight_name, self.args.weight_name_suffix)
            )
            if os.path.exists(best_model_path):
                # We load the model state dict on the CPU to avoid an OOM error.
                state_dict = paddle.load(best_model_path, return_numpy=True)
                # If the model is on the GPU, it still works!
                self._set_state_dict_in_model(state_dict)
            else:
                logger.warning(
                    f"Could not locate the best model at {best_model_path}, if you are running a distributed training "
                    "on multiple nodes, you should activate `--save_on_each_node`."
                )

        self._total_loss_scalar += tr_loss.item()
        train_loss = self._total_loss_scalar / self.state.global_step

        metrics = speed_metrics("train", start_time, num_samples=num_train_samples, num_steps=self.state.max_steps)

        metrics["train_loss"] = train_loss

        self.is_in_train = False

        self._memory_tracker.stop_and_update_metrics(metrics)

        self.log(metrics)

        self.control = self.callback_handler.on_train_end(args, self.state, self.control)

        return TrainOutput(self.state.global_step, train_loss, metrics)

    def _get_train_sampler(self) -> Optional[paddle.io.Sampler]:
        if self.train_dataset is None or not has_length(self.train_dataset):
            return None

        if self.args.world_size <= 1:
            return paddle.io.BatchSampler(
                dataset=self.train_dataset,
                shuffle=True,
                batch_size=self.args.per_device_train_batch_size,
                drop_last=self.args.dataloader_drop_last,
            )

        return DistributedBatchSampler(
            self.train_dataset,
            batch_size=self.args.per_device_train_batch_size,
            shuffle=True,
            num_replicas=self.args.dataset_world_size,
            rank=self.args.dataset_rank,
            drop_last=self.args.dataloader_drop_last,
        )

    def _set_state_dict_in_model(self, state_dict):
        # TODO  @ZHUI paddle need return the results of set_state_dict.
        logger.info(f"set state-dict :{self.model.set_state_dict(state_dict)}")

    def _maybe_log_save_evaluate(self, tr_loss, model, epoch, ignore_keys_for_eval, **kwargs):
        if self.control.should_log:

            logs: Dict[str, float] = {}

            # all_gather + mean() to get average loss over all processes
            tr_loss_scalar = self._nested_gather(tr_loss).mean().item()

            # reset tr_loss to zero
            tr_loss.subtract_(tr_loss)

            logs["loss"] = round(tr_loss_scalar / (self.state.global_step - self._globalstep_last_logged), 8)
            logs["learning_rate"] = float("{0:.3e}".format(self._get_learning_rate()))
            logs["global_step"] = int(self.state.global_step)

            total_train_batch_size = (
                self.args.train_batch_size * self.args.gradient_accumulation_steps * self.args.dataset_world_size
            )
            num_steps = self.state.global_step - self._globalstep_last_logged
            logs.update(
                speed_metrics(
                    "interval",
                    self._globalstep_last_start_time,
                    num_samples=total_train_batch_size * num_steps,
                    num_steps=num_steps,
                )
            )

            self._total_loss_scalar += tr_loss_scalar
            self._globalstep_last_logged = self.state.global_step
            self._globalstep_last_start_time = time.time()

            self.log(logs, **kwargs)

        metrics = None
        if self.control.should_evaluate:
            if isinstance(self.eval_dataset, dict):
                for eval_dataset_name, eval_dataset in self.eval_dataset.items():
                    metrics = self.evaluate(
                        eval_dataset=eval_dataset,
                        ignore_keys=ignore_keys_for_eval,
                        metric_key_prefix=f"eval_{eval_dataset_name}",
                    )
            else:
                metrics = self.evaluate(ignore_keys=ignore_keys_for_eval)

        if self.control.should_save:
            self._save_checkpoint(model, metrics=metrics)
            self.control = self.callback_handler.on_save(self.args, self.state, self.control)

    def _get_learning_rate(self):
        return self.optimizer.get_lr()

    def get_train_dataloader(self):
        """
        Returns the training [`~paddle.io.DataLoader`].

        Will use no sampler if `self.train_dataset` does not implement `__len__`, a random sampler (adapted to
        distributed training if necessary) otherwise.

        Subclass and override this method if you want to inject some custom behavior.
        """
        if self.train_dataset is None:
            raise ValueError("Trainer: training requires a train_dataset.")

        train_dataset = self.train_dataset
        if is_datasets_available() and isinstance(train_dataset, datasets.Dataset):
            train_dataset = self._remove_unused_columns(train_dataset, description="training")

        if self._is_iterable_dataset(train_dataset):
            if self.args.dataset_world_size > 1:
                train_dataset = IterableDatasetShard(
                    train_dataset,
                    batch_size=self.args.per_device_train_batch_size,
                    drop_last=self.args.dataloader_drop_last,
                    num_processes=self.args.dataset_world_size,
                    process_index=self.args.dataset_rank,
                )

            return DataLoader(
                train_dataset,
                batch_size=self.args.per_device_train_batch_size,
                collate_fn=self.data_collator,
                num_workers=self.args.dataloader_num_workers,
            )

        train_sampler = self._get_train_sampler()

        return DataLoader(
            train_dataset,
            batch_sampler=train_sampler,
            collate_fn=self.data_collator,
            num_workers=self.args.dataloader_num_workers,
        )

    def _get_eval_sampler(self, eval_dataset: Dataset):
        if self.args.world_size <= 1:
            return paddle.io.BatchSampler(
                eval_dataset,
                batch_size=self.args.per_device_eval_batch_size,
                shuffle=False,
                drop_last=False,
            )
        else:
            drop_last = False
            if self.args.pipeline_parallel_degree > 1:
                drop_last = True
                logger.warning(
                    "In parallel mode, the bacth_size is strictly checked. set DistributedBatchSampler drop_last=True."
                )

            return DistributedBatchSampler(
                eval_dataset,
                num_replicas=self.args.dataset_world_size,
                rank=self.args.dataset_rank,
                batch_size=self.args.per_device_eval_batch_size,
                shuffle=False,
                drop_last=drop_last,
            )

    def get_eval_dataloader(self, eval_dataset: Optional[Dataset] = None) -> DataLoader:
        """
        Returns the evaluation [`~paddle.io.DataLoader`].

        Subclass and override this method if you want to inject some custom behavior.

        Args:
            eval_dataset (`paddle.io.Dataset`, *optional*):
                If provided, will override `self.eval_dataset`. If it is an `datasets.Dataset`, columns not accepted by
                the `model.forward()` method are automatically removed. It must implement `__len__`.
        """
        if eval_dataset is None and self.eval_dataset is None:
            raise ValueError("Trainer: evaluation requires an eval_dataset.")
        eval_dataset = eval_dataset if eval_dataset is not None else self.eval_dataset

        if is_datasets_available() and isinstance(eval_dataset, datasets.Dataset):
            eval_dataset = self._remove_unused_columns(eval_dataset, description="evaluation")

        if self._is_iterable_dataset(eval_dataset):
            if self.args.dataset_world_size > 1:
                eval_dataset = IterableDatasetShard(
                    eval_dataset,
                    batch_size=self.args.per_device_eval_batch_size,
                    drop_last=self.args.dataloader_drop_last,
                    num_processes=self.args.dataset_world_size,
                    process_index=self.args.dataset_rank,
                )

            return DataLoader(
                eval_dataset,
                batch_size=self.args.per_device_eval_batch_size,
                collate_fn=self.data_collator,
                num_workers=self.args.dataloader_num_workers,
            )

        eval_sampler = self._get_eval_sampler(eval_dataset)

        return DataLoader(
            eval_dataset,
            batch_sampler=eval_sampler,
            collate_fn=self.data_collator,
            num_workers=self.args.dataloader_num_workers,
        )

    def get_test_dataloader(self, test_dataset: Dataset) -> DataLoader:
        """
        Returns the test [`~paddle.io.DataLoader`].

        Subclass and override this method if you want to inject some custom behavior.

        Args:
            test_dataset (`paddle.io.Dataset`, *optional*):
                The test dataset to use. If it is an `datasets.Dataset`, columns not accepted by the `model.forward()`
                method are automatically removed. It must implement `__len__`.
        """
        if is_datasets_available() and isinstance(test_dataset, datasets.Dataset):
            test_dataset = self._remove_unused_columns(test_dataset, description="test")

        if self._is_iterable_dataset(test_dataset):
            if self.args.dataset_world_size > 1:
                test_dataset = IterableDatasetShard(
                    test_dataset,
                    batch_size=self.args.per_device_eval_batch_size,
                    drop_last=self.args.dataloader_drop_last,
                    num_processes=self.args.dataset_world_size,
                    process_index=self.args.dataset_rank,
                )

            return DataLoader(
                test_dataset,
                batch_size=self.args.per_device_eval_batch_size * self.world_size,
                collate_fn=self.data_collator,  # _get_collator_with_removed_columns
                num_workers=self.args.dataloader_num_workers,
            )

        test_sampler = self._get_eval_sampler(test_dataset)

        # We use the same batch_size as for eval.
        return DataLoader(
            test_dataset,
            batch_sampler=test_sampler,
            collate_fn=self.data_collator,
            drop_last=self.args.dataloader_drop_last,
        )

    def create_optimizer_and_scheduler(self, num_training_steps: int):
        """
        Setup the optimizer and the learning rate scheduler.

        We provide a reasonable default that works well. If you want to use something else, you can pass a tuple in the
        Trainer's init through `optimizers`, or subclass and override this method (or `create_optimizer` and/or
        `create_scheduler`) in a subclass.
        """
        self.create_scheduler(num_training_steps=num_training_steps)
        self.create_optimizer(self.lr_scheduler)

    def create_optimizer(self, lr_scheduler=None):
        """
        Setup the optimizer.

        We provide a reasonable default that works well. If you want to use something else, you can pass a tuple in the
        Trainer's init through `optimizers`, or subclass and override this method in a subclass.
        """
        if self.optimizer is None:
            if self.optimizer_grouped_parameters is not None:
                params = self.optimizer_grouped_parameters
                apply_decay_param_fun = None
            else:
                params = self.model.parameters()
                decay_parameters = [
                    p.name for n, p in self.model.named_parameters() if not any(nd in n for nd in ["bias", "norm"])
                ]

                def apply_decay_param_fun(x):
                    return x in decay_parameters

            optimizer_cls, optimizer_kwargs = Trainer.get_optimizer_cls_and_kwargs(self.args)
            if hasattr(optimizer_cls, "_create_master_weight") and self.args.fp16_opt_level == "O2":
                optimizer_kwargs["multi_precision"] = True

            if ShardingOption.SHARD_OP in self.args.sharding:
                from paddle.distributed.fleet.meta_optimizers.dygraph_optimizer import (
                    DygraphShardingOptimizer,
                )

                self.optimizer = DygraphShardingOptimizer(
                    hcg=fleet.get_hybrid_communicate_group(),
                    user_defined_strategy=None,
                    params=params,
                    inner_optimizer_class=optimizer_cls,
                    learning_rate=self.lr_scheduler if lr_scheduler is None else lr_scheduler,
                    apply_decay_param_fun=apply_decay_param_fun,
                    weight_decay=self.args.weight_decay,
                    grad_clip=nn.ClipGradByGlobalNorm(self.args.max_grad_norm)
                    if self.args.max_grad_norm > 0
                    else None,
                    **optimizer_kwargs,
                )
            else:
                self.optimizer = optimizer_cls(
                    learning_rate=self.lr_scheduler if lr_scheduler is None else lr_scheduler,
                    apply_decay_param_fun=apply_decay_param_fun,
                    parameters=params,
                    weight_decay=self.args.weight_decay,
                    grad_clip=nn.ClipGradByGlobalNorm(self.args.max_grad_norm)
                    if self.args.max_grad_norm > 0
                    else None,
                    **optimizer_kwargs,
                )

        return self.optimizer

    def _load_rng_state(self, checkpoint):
        # Load RNG states from `checkpoint`
        if checkpoint is None:
            return

        # if use distributed training
        if self.args.world_size > 1:
            process_index = self.args.process_index
            rng_file = os.path.join(checkpoint, f"rng_state_{process_index}.pth")
            if not os.path.isfile(rng_file):
                logger.info(
                    f"Didn't find an RNG file for process {process_index}, if you are resuming a training that "
                    "wasn't launched in a distributed fashion, reproducibility is not guaranteed."
                )
                return
        else:
            rng_file = os.path.join(checkpoint, "rng_state.pth")
            if not os.path.isfile(rng_file):
                logger.info(
                    "Didn't find an RNG file, if you are resuming a training that was launched in a distributed "
                    "fashion, reproducibility is not guaranteed."
                )
                return

        checkpoint_rng_state = paddle.load(rng_file, return_numpy=True)
        random.setstate(checkpoint_rng_state["python"])
        np.random.set_state(checkpoint_rng_state["numpy"])

        core = paddle.framework.core

        core.default_cpu_generator().manual_seed(checkpoint_rng_state["cpu"])
        if core.is_compiled_with_cuda():
            if not len(checkpoint_rng_state["cuda"]) == core.get_cuda_device_count():
                raise ValueError("Length of gpu state list shoule be equal to the gpu device count")
            for i in range(core.get_cuda_device_count()):
                core.default_cuda_generator(i).manual_seed(checkpoint_rng_state["cuda"][i])

        if self.args.use_hybrid_parallel:
            fleet.meta_parallel.get_rng_state_tracker().set_states_tracker(
                checkpoint_rng_state["hybrid_parallel_rng_state_tracker"]
            )

    @staticmethod
    def get_optimizer_cls_and_kwargs(args: TrainingArguments) -> Tuple[Any, Any]:
        """
        Returns the optimizer class and optimizer parameters based on the training arguments.

        Args:
            args (`paddlenlp.training_args.TrainingArguments`):
                The training arguments for the training session.

        """
        # optimizer_kwargs = {"lr": args.learning_rate}
        optimizer_kwargs = {}
        adam_kwargs = {
            "beta1": args.adam_beta1,
            "beta2": args.adam_beta2,
            "epsilon": args.adam_epsilon,
        }
        if args.optim == OptimizerNames.ADAMW:
            from paddle.optimizer import AdamW

            optimizer_cls = AdamW
            optimizer_kwargs.update(adam_kwargs)
        else:
            raise ValueError(f"Trainer cannot instantiate unsupported optimizer: {args.optim}")
        return optimizer_cls, optimizer_kwargs

    def create_scheduler(self, num_training_steps: int):
        """
        Setup the scheduler. The optimizer of the trainer must have been set up either before this method is called or
        passed as an argument.

        Args:
            num_training_steps (int): The number of training steps to do.
        """
        warmup = (
            self.args.warmup_steps if self.args.warmup_steps > 0 else int(self.args.warmup_ratio * num_training_steps)
        )

        if self.lr_scheduler is None:
            self.lr_scheduler = get_scheduler(
                self.args.lr_scheduler_type,
                learning_rate=self.args.learning_rate,
                num_warmup_steps=warmup,
                num_training_steps=num_training_steps,
            )

        return self.lr_scheduler

    def num_examples(self, dataloader: DataLoader) -> int:
        """
        Helper to get number of samples in a [`~paddle.io.DataLoader`] by accessing its dataset. When
        dataloader.dataset does not exist or has no length, estimates as best it can
        """
        try:
            dataset = dataloader.dataset
            # Special case for IterableDatasetShard, we need to dig deeper
            if isinstance(dataset, IterableDatasetShard):
                return len(dataloader.dataset.dataset)
            return len(dataloader.dataset)
        except (NameError, AttributeError, TypeError):  # no dataset or length, estimate by length of dataloader
            return len(dataloader) * self.args.per_device_train_batch_size

    def _wrap_model(self, model, training=True):

        # train/eval could be run multiple-times - if already wrapped, don't re-wrap it again
        if unwrap_model(model) is not model:
            return model

        # Note: in paddle.distributed mode, there's no point in wrapping the model
        # inside a DistributedDataParallel as we'll be under `no_grad` anyways.
        if not training:
            return model

        # Mixed precision training
        if training and self.do_grad_scaling:  # self.args.fp16_opt_level=="O2":
            # model, self.optimizer
            if self.amp_dtype == "bfloat16":
                # fix for paddlepaddle < 2.4.1, not support for bf16
                decorated = paddle.amp.decorate(
                    models=model, optimizers=self.optimizer, level=self.args.fp16_opt_level, dtype=self.amp_dtype
                )
            else:
                decorated = paddle.amp.decorate(
                    models=model, optimizers=self.optimizer, level=self.args.fp16_opt_level
                )

            if self.optimizer is None:
                model = decorated
            else:
                model, self.optimizer = decorated

        # Multi-gpu training
        if self.args.world_size > 1 and not self.args.use_hybrid_parallel:
            model = paddle.DataParallel(model)
            # Distributed training (should be after fp16 initialization)

        in_pipeline_parallel_mode = self.args.pipeline_parallel_degree > 1
        in_sharding_parallel_mode = self.sharding is not None
        in_tensor_parallel_model = self.args.tensor_parallel_degree > 1

        # Pipeline mode
        if in_pipeline_parallel_mode:
            if self.args.amp_master_grad:
                mix_precision_utils.MixPrecisionLayer(model, dtype=self.amp_dtype)  # return value has no use
            # hack for pipeline model mini batch to batch
            # need batter solution @ZHUI
            # make batch_fn compatible for fleet.distributed_model decorate.
            prepare_pipeline_inputs_func = (
                model._prepare_pipeline_inputs_func if hasattr(model, "_prepare_pipeline_inputs_func") else None
            )
            model = fleet.distributed_model(model)
            if prepare_pipeline_inputs_func is not None:
                model._prepare_pipeline_inputs_func = prepare_pipeline_inputs_func
            else:

                def _prepare_pipeline_inputs_func(inputs):
                    first_stage_keys = ["input_ids", "attention_mask", "position_ids"]
                    last_stage_keys = ["labels"]

                    def get_expected_keys(inputs, keys):
                        ret = tuple([inputs.pop(k) for k in keys if k in inputs])
                        if len(ret) == 1:
                            ret = ret[0]
                        return ret

                    if type(inputs) is dict:
                        return [
                            get_expected_keys(inputs, first_stage_keys),
                            get_expected_keys(inputs, last_stage_keys),
                        ]

                    keys = list(inputs[0].keys())
                    inputs_batch = {key: [data.pop(key) for data in inputs] for key in keys}
                    return [
                        get_expected_keys(inputs_batch, first_stage_keys),
                        get_expected_keys(inputs_batch, last_stage_keys),
                    ]

                logger.warning(
                    "Using default prepare pipeline inputs func, only support input_ids and labels as inputs."
                )
                model._prepare_pipeline_inputs_func = _prepare_pipeline_inputs_func

            assert self.optimizer is not None, "Pipeline mode need decorate optimizer, pelease init optimizer."
            if self.args.amp_master_grad:
                self.optimizer = mix_precision_utils.MixPrecisionOptimizer(self.optimizer)
            self.optimizer = fleet.distributed_optimizer(self.optimizer)

        # No pipeline mode, sharding only
        if not in_pipeline_parallel_mode and in_sharding_parallel_mode:
            # Sharded DDP!
            if self.args.tensor_parallel_degree > 1:
                hcg = fleet.get_hybrid_communicate_group()
                assert (
                    ShardingOption.SHARD_GRAD_OP in self.args.sharding or ShardingOption.SHARD_OP in self.args.sharding
                ), "Only support tensor parallel + sharding stage1/stage2 hybrid parallel now."
                model = paddle.distributed.fleet.meta_parallel.TensorParallel(model, hcg, strategy=None)

            if ShardingOption.SHARD_OP in self.args.sharding:
                model = fleet.distributed_model(model)
                self.optimizer = fleet.distributed_optimizer(self.optimizer)
            else:
                # sync params (broadcast) buffers in dp group
                if not is_dp_group_support_in_group_sharded_parallel() and self.args.data_parallel_degree > 1:
                    try:
                        from paddle.fluid.dygraph.parallel import sync_params_buffers
                    except ImportError:
                        # fix for new api in paddlepaddle v2.5
                        from paddle.distributed.parallel import sync_params_buffers

                    hcg = fleet.get_hybrid_communicate_group()
                    dp_group = hcg.get_data_parallel_group()
                    sync_params_buffers(model, comm_group=dp_group, src_rank=dp_group.ranks[0])

                cpu_offload = ShardingOption.OFFLOAD in self.args.sharding
                assert self.optimizer is not None, "optimizer is empty!"
                level = None
                if ShardingOption.SHARD_GRAD_OP in self.args.sharding:
                    level = "os_g"
                if ShardingOption.FULL_SHARD in self.args.sharding:
                    level = "p_g_os"

                from paddle.distributed.sharding import group_sharded_parallel

                # add dp_group and exclude_layer params
                # https://www.paddlepaddle.org.cn/documentation/docs/zh/develop/api/paddle/distributed/sharding/group_sharded_parallel_cn.html#group-sharded-parallel
                extra_kwargs = {}
                if is_dp_group_support_in_group_sharded_parallel():
                    extra_kwargs["dp_group"] = self.dp_group
                    extra_kwargs["exclude_layer"] = ["GroupNorm"]

                model, optimizer, _ = group_sharded_parallel(
                    model,
                    self.optimizer,
                    level=level,
                    scaler=None,
                    group=self.sharding_group,
                    offload=cpu_offload,
                    **extra_kwargs,
                )
                self.optimizer = optimizer

        # pure tesnor parallel mode, no pipeline_parallel, no sharding.
        if not in_pipeline_parallel_mode and not in_sharding_parallel_mode and in_tensor_parallel_model:
            if self.args.amp_master_grad:
                mix_precision_utils.MixPrecisionLayer(model, dtype=self.amp_dtype)  # return value has no use

            model = fleet.distributed_model(model)
            assert self.optimizer is not None, "Tensor parallel mode need decorate optimizer, pelease init optimizer."
            if self.args.amp_master_grad:
                self.optimizer = mix_precision_utils.MixPrecisionOptimizer(self.optimizer)
            self.optimizer = fleet.distributed_optimizer(self.optimizer)

        return model

    def _prepare_input(self, data: Union[paddle.Tensor, Any]) -> Union[paddle.Tensor, Any]:
        """
        Prepares one `data` before feeding it to the model, be it a tensor or a nested list/dictionary of tensors.
        """
        if isinstance(data, Mapping):
            return type(data)({k: self._prepare_input(v) for k, v in data.items()})
        elif isinstance(data, (tuple, list)):
            return type(data)(self._prepare_input(v) for v in data)
        elif isinstance(data, paddle.Tensor):
            # kwargs = dict(device=self.args.current_device)
            # update data type for pure fp16
            if data.place.is_cuda_pinned_place():
                return data.cuda()
            return data
            # return data.to(**kwargs)
        return data

    def _prepare_inputs(self, inputs: Dict[str, Union[paddle.Tensor, Any]]) -> Dict[str, Union[paddle.Tensor, Any]]:
        """
        Prepare `inputs` before feeding them to the model, converting them to tensors if they are not already and
        handling potential state.
        """
        inputs = self._prepare_input(inputs)
        if self.args.past_index >= 0 and self._past is not None:
            inputs["mems"] = self._past

        return inputs

    def autocast_smart_context_manager(self):
        """
        A helper wrapper that creates an appropriate context manager for `autocast` while feeding it the desired
        arguments, depending on the situation.
        """
        if self.enable_autocast_context_manager:
            custom_black_list = ["reduce_sum", "c_softmax_with_cross_entropy"]
            custom_white_list = []
            if self.args.fp16_opt_level == "O2":
                # https://github.com/PaddlePaddle/Paddle/blob/eb97f4f0adca40b16a309b927e480178beb8ae96/python/paddle/amp/amp_lists.py#L85-L86
                # the lookup_table is in black_list, but in O2, we need it return fp16
                custom_white_list.extend(["lookup_table", "lookup_table_v2"])

            if self.args.bf16 and self.args.fp16_opt_level == "O2":
                # c_embedding not support bf16 yet
                custom_black_list.append("c_embedding")

            ctx_manager = autocast(
                True,
                custom_black_list=custom_black_list,
                custom_white_list=custom_white_list,
                level=self.args.fp16_opt_level,
                dtype=self.amp_dtype,
            )
        else:
            ctx_manager = contextlib.nullcontext() if sys.version_info >= (3, 7) else contextlib.suppress()

        return ctx_manager

    def compute_loss(self, model, inputs, return_outputs=False):
        """
        How the loss is computed by Trainer. By default, all models return the loss in the first element.
        Subclass and override for custom behavior.
        """
        if self.criterion is not None:
            if "labels" in inputs:
                labels = inputs.pop("labels")
            elif "start_positions" in inputs and "end_positions" in inputs:
                labels = (inputs.pop("start_positions"), inputs.pop("end_positions"))
            elif self.args.label_names is not None:
                labels = []
                for label in self.label_names:
                    labels.append(inputs.pop(label))
                labels = tuple(labels)
            elif "generator_labels" in inputs:
                labels = inputs["generator_labels"]
        else:
            labels = None

        outputs = model(**inputs)

        if self.criterion is not None:
            loss = self.criterion(outputs, labels)
            outputs = (loss, outputs)

        # Save past state if it exists
        # TODO: this needs to be fixed and made cleaner later.
        if self.args.past_index >= 0:
            self._past = outputs[self.args.past_index]

        # We don't use .loss here since the model may return tuples instead of ModelOutput.
        loss = outputs["loss"] if isinstance(outputs, dict) else outputs[0]

        return (loss, outputs) if return_outputs else loss

    def training_step(self, model: nn.Layer, inputs: Dict[str, Union[paddle.Tensor, Any]]) -> paddle.Tensor:
        """
        Perform a training step on a batch of inputs.

        Subclass and override to inject custom behavior.

        Args:
            model (`nn.Layer`):
                The model to train.
            inputs (`Dict[str, Union[paddle.Tensor, Any]]`):
                The inputs and targets of the model.

                The dictionary will be unpacked before being fed to the model. Most models expect the targets under the
                argument `labels`. Check your model's documentation for all accepted arguments.

        Return:
            `paddle.Tensor`: The tensor with training loss on this batch.
        """
        if self.args.pipeline_parallel_degree > 1:
            return self.training_pipeline_step(model, inputs)

        model.train()
        inputs = self._prepare_inputs(inputs)

        with self.autocast_smart_context_manager():
            loss = self.compute_loss(model, inputs)

        if self.args.gradient_accumulation_steps > 1:
            loss = loss / self.args.gradient_accumulation_steps

        if self.do_grad_scaling:
            self.scaler.scale(loss).backward()
        else:
            loss.backward()

        return loss.detach()

    def training_pipeline_step(self, model: nn.Layer, inputs: Dict[str, Union[paddle.Tensor, Any]]) -> paddle.Tensor:
        """
        Perform a training step on a batch of inputs.

        Subclass and override to inject custom behavior.

        Args:
            model (`nn.Layer`):
                The model to train.
            inputs (`Dict[str, Union[paddle.Tensor, Any]]`):
                The inputs and targets of the model.

                The dictionary will be unpacked before being fed to the model. Most models expect the targets under the
                argument `labels`. Check your model's documentation for all accepted arguments.

        Return:
            `paddle.Tensor`: The tensor with training loss on this batch.
        """
        # accumulation data
        if not hasattr(self, "_pp_data_buffer"):
            self._pp_data_buffer = []
        self._pp_data_buffer.append(inputs)
        if len(self._pp_data_buffer) != self.args.gradient_accumulation_steps:
            return paddle.zeros([])

        # for v in self._pp_data_buffer[0].values():
        #     assert isinstance(v, paddle.Tensor), f"Only support tensor as pipeline mode input, got type {type(v)}"

        inputs = model._prepare_pipeline_inputs_func(self._pp_data_buffer)
        self._pp_data_buffer = []

        # hack _prepare_training, remove additional optimizer or scheduler check
        # https://github.com/PaddlePaddle/Paddle/blob/4695122492eee3cc9e9c585e33429c0f98dbdbb0/python/paddle/distributed/fleet/meta_parallel/pipeline_parallel.py#L241

        model.train()
        # hack pipeline-layers
        # since the pipeline layer will check input is valid every iter.
        # in same case,  for example, batch size warmup, we need dynamic change gradient_accumulation_steps to implement.
        config_backup = model.micro_batch_size, model.accumulate_steps
        model.micro_batch_size = self.args.per_device_train_batch_size
        model.accumulate_steps = self.args.gradient_accumulation_steps

        if model._dp_comm_overlap or model._sharding_comm_overlap:
            for comm_buffer in model._comm_buffers:
                comm_buffer._acc_steps = self.args.gradient_accumulation_steps

        inputs = model._prepare_training(
            inputs, self.optimizer, self.lr_scheduler
        )  # None, None => [optimizer, lr_scheduler]
        model.optimizer = None  # we do not use `PipelineParallel` to handler optimizer step
        model.lr_scheduler = None

        with self.autocast_smart_context_manager():
            loss = model.forward_backward_pipeline(inputs, self.scaler if self.do_grad_scaling else None)

        model.micro_batch_size, model.accumulate_steps = config_backup

        return loss.detach()

    def save_model(
        self,
        output_dir: Optional[str] = None,
        merge_tensor_parallel: Optional[bool] = False,
    ):
        """
        Will save the model, so you can reload it using `from_pretrained()`.

        Will only save from the main process.
        """

        if output_dir is None:
            output_dir = self.args.output_dir

        if self.args.should_save_model_state:
            self._save(output_dir=output_dir, merge_tensor_parallel=merge_tensor_parallel)

    def _save_checkpoint(self, model, metrics=None):
        # assert unwrap_model(model) is self.model, "internal model should be a reference to self.model"
        if self.args.use_async_save:
            paddle.clear_async_save_task_queue()

        # Save model checkpoint
        checkpoint_folder = f"{PREFIX_CHECKPOINT_DIR}-{self.state.global_step}"

        run_dir = self.args.output_dir

        output_dir = os.path.join(run_dir, checkpoint_folder)

        if ShardingOption.FULL_SHARD in self.args.sharding:
            # TODO(ZHUI) fix it and set convert2cpu=True to save gpu memory
            model.get_all_parameters(convert2cpu=False)

        self.save_model(output_dir)

        optimizer_name = _add_variant(OPTIMIZER_NAME, self.args.optimizer_name_suffix)

        if self.args.use_hybrid_parallel:
            if self.dp_group.rank <= 0:
                os.makedirs(output_dir, exist_ok=True)
                self.save_func(self.optimizer.state_dict(), os.path.join(output_dir, optimizer_name))

        if self.args.should_save:
            if not self.args.use_hybrid_parallel:
                self.save_func(self.optimizer.state_dict(), os.path.join(output_dir, OPTIMIZER_NAME))

            # FIXME: manybe only save one copy
            self.save_func(self.lr_scheduler.state_dict(), os.path.join(output_dir, SCHEDULER_NAME))

            if self.do_grad_scaling:
                self.save_func(self.scaler.state_dict(), os.path.join(output_dir, SCALER_NAME))

        # Determine the new best metric / best model checkpoint
        if metrics is not None and self.args.metric_for_best_model is not None:
            metric_to_check = self.args.metric_for_best_model
            if not metric_to_check.startswith("eval_"):
                metric_to_check = f"eval_{metric_to_check}"
            metric_value = metrics[metric_to_check]

            operator = np.greater if self.args.greater_is_better else np.less
            if (
                self.state.best_metric is None
                or self.state.best_model_checkpoint is None
                or operator(metric_value, self.state.best_metric)
            ):
                self.state.best_metric = metric_value
                self.state.best_model_checkpoint = output_dir

        # Save the Trainer state
        if self.args.should_save:
            self.state.save_to_json(os.path.join(output_dir, TRAINER_STATE_NAME))

        # Save RNG state in non-distributed training
        rng_states = {
            "python": random.getstate(),
            "numpy": np.random.get_state(),
            "cuda": [k.current_seed() for k in paddle.get_cuda_rng_state()],
            "cpu": paddle.framework.core.default_cpu_generator().get_state().current_seed(),
        }
        if self.args.use_hybrid_parallel:
            rng_states[
                "hybrid_parallel_rng_state_tracker"
            ] = fleet.meta_parallel.get_rng_state_tracker().get_states_tracker()

        # A process can arrive here before the process 0 has a chance to save the model, in which case output_dir may
        # not yet exist.
        os.makedirs(output_dir, exist_ok=True)

        if self.args.world_size > 1:
            # use global process_index to save
            process_index = self.args.process_index
            self.save_func(rng_states, os.path.join(output_dir, f"rng_state_{process_index}.pth"))
        else:
            self.save_func(rng_states, os.path.join(output_dir, "rng_state.pth"))

        # Maybe delete some older checkpoints.
        if self.args.should_save and (True if not self.args.use_hybrid_parallel else self.args.local_rank == 0):
            self._rotate_checkpoints(use_mtime=True, output_dir=run_dir)

    def set_optimizer_grouped_parameters(self, optimizer_grouped_parameters=None):
        """
        set optimizer grouped parameters:

        you can set optimizer_grouped_parameters with whatever argments on whatever parameters to train.
        """
        self.optimizer_grouped_parameters = optimizer_grouped_parameters

    def disable_autocast_context_manager(self):
        """
        For pure fp16 or pure bf16 training, the paddle.amp.autocast is annoy for always cast fp32 to fp16.
        if you networks cast fp16 to fp32 manually to get higher precision, autocast make it not work, since it cast fp32 to fp16 back.

        """
        assert self.args.fp16_opt_level == "O2", "disable_autocast_context_manager should only work for pure fp16/bf16"
        self.enable_autocast_context_manager = False

    def _sorted_checkpoints(
        self, output_dir=None, checkpoint_prefix=PREFIX_CHECKPOINT_DIR, use_mtime=False
    ) -> List[str]:
        ordering_and_checkpoint_path = []

        glob_checkpoints = [str(x) for x in Path(output_dir).glob(f"{checkpoint_prefix}-*")]

        for path in glob_checkpoints:
            if use_mtime:
                ordering_and_checkpoint_path.append((os.path.getmtime(path), path))
            else:
                regex_match = re.match(f".*{checkpoint_prefix}-([0-9]+)", path)
                if regex_match is not None and regex_match.groups() is not None:
                    ordering_and_checkpoint_path.append((int(regex_match.groups()[0]), path))

        checkpoints_sorted = sorted(ordering_and_checkpoint_path)
        checkpoints_sorted = [checkpoint[1] for checkpoint in checkpoints_sorted]
        # Make sure we don't delete the best model.
        if self.state.best_model_checkpoint is not None:
            best_model_index = checkpoints_sorted.index(str(Path(self.state.best_model_checkpoint)))
            for i in range(best_model_index, len(checkpoints_sorted) - 2):
                checkpoints_sorted[i], checkpoints_sorted[i + 1] = checkpoints_sorted[i + 1], checkpoints_sorted[i]
        return checkpoints_sorted

    def _rotate_checkpoints(self, use_mtime=False, output_dir=None) -> None:
        if self.args.save_total_limit is None or self.args.save_total_limit <= 0:
            return

        # Check if we should delete older checkpoint(s)
        checkpoints_sorted = self._sorted_checkpoints(use_mtime=use_mtime, output_dir=output_dir)
        if len(checkpoints_sorted) <= self.args.save_total_limit:
            return

        # If save_total_limit=1 with load_best_model_at_end=True, we could end up deleting the last checkpoint, which
        # we don't do to allow resuming.
        save_total_limit = self.args.save_total_limit
        if (
            self.state.best_model_checkpoint is not None
            and self.args.save_total_limit == 1
            and checkpoints_sorted[-1] != self.state.best_model_checkpoint
        ):
            save_total_limit = 2

        number_of_checkpoints_to_delete = max(0, len(checkpoints_sorted) - save_total_limit)
        checkpoints_to_be_deleted = checkpoints_sorted[:number_of_checkpoints_to_delete]
        for checkpoint in checkpoints_to_be_deleted:
            logger.info(f"Deleting older checkpoint [{checkpoint}] due to args.save_total_limit")
            shutil.rmtree(checkpoint)

    def _save_distributed_strategy(self, dir):
        pp_degree = 1
        mp_degree = 1
        sharding_degree = 1
        vpp_degree = 1
        nranks = dist.get_world_size()
        if nranks > 1:
            if dist.get_rank():
                return
            hcg = fleet.get_hybrid_communicate_group()
            mp_degree = hcg.get_model_parallel_world_size()
            pp_degree = hcg.get_pipe_parallel_world_size()
            sharding_degree = hcg.get_sharding_parallel_world_size()
            """
            if pp_degree > 1:
                assert isinstance(model, fleet.meta_parallel.PipelineParallel), "must be pipeline model"
                vpp_degree = model._layers.get_num_virtual_stages()
            """
        model_meta = {}
        model_meta["parallel_config"]={"pp_degree":pp_degree,
                                       "mp_degree":mp_degree,
                                       "sharding_degree":sharding_degree,
                                       "vpp_degree":vpp_degree}
        path=os.path.join(dir, MODEL_META_NAME)
        with open(path, 'w') as f:
            json.dump(model_meta, f, indent=4)

    def _load_distributed_strategy(self, dir):
        meta_path = os.path.join(dir, MODEL_META_NAME)
        assert os.path.exists(meta_path), f"{meta_path} not exist"
        with open(meta_path, 'r') as handle:
            model_dist_meta = json.load(handle)
        assert "parallel_config" in model_dist_meta
        parallel_config = model_dist_meta["parallel_config"]
        assert "pp_degree" in parallel_config
        assert "mp_degree" in parallel_config
        assert "sharding_degree" in parallel_config
        return parallel_config

    def _save_sharding_meta(self, dir):
        nranks = dist.get_world_size()
        if nranks <= 1:
            return

        hcg = fleet.get_hybrid_communicate_group()
        mp_degree = hcg.get_model_parallel_world_size()
        pp_degree = hcg.get_pipe_parallel_world_size()
        sharding_degree = hcg.get_sharding_parallel_world_size()
        sharding_rank = self.args.sharding_parallel_rank
        optimizer = unwrap_optimizer(self.optimizer, DygraphShardingOptimizer)
        sharding_meta = {}
        if optimizer and sharding_rank == 0:
            param2rank = { k: v for (k, v) in optimizer._param2rank.items()}
            sharding_meta["param2rank"] = param2rank
            suffix = f"tp{self.args.tensor_parallel_rank:0>2d}_pp{self.args.pipeline_parallel_rank:0>2d}"
            path = os.path.join(dir, _add_variant(SHARDING_META_NAME, suffix))
            with open(path, 'w') as f:
                json.dump(sharding_meta, f, indent=4)

    def _load_sharding_meta(self, dir):
        suffix = f"tp{self.args.tensor_parallel_rank:0>2d}_pp{self.args.pipeline_parallel_rank:0>2d}"
        meta_path = os.path.join(dir, _add_variant(SHARDING_META_NAME, suffix))
        assert os.path.exists(meta_path), f"{meta_path} not exist"
        with open(meta_path, 'r') as f:
            sharding_meta = json.load(f)
        assert "param2rank" in sharding_meta
        return sharding_meta

    def _save(self, output_dir: Optional[str] = None, state_dict=None, merge_tensor_parallel=False):
        # If we are executing this function, we are the process zero, so we don't check for that.
        output_dir = output_dir if output_dir is not None else self.args.output_dir
        os.makedirs(output_dir, exist_ok=True)
        logger.info(f"Saving model checkpoint to {output_dir}")
        # Save a trained model and configuration using `save_pretrained()`.
        # They can then be reloaded using `from_pretrained()`
        is_bf16 = self.args.bf16
        param_names_in_master_weights = []
        if is_bf16:
            optimzier_state_dict = self.optimizer.state_dict()
            assert "master_weights" in optimzier_state_dict
            param_names_in_master_weights = list(optimzier_state_dict["master_weights"].keys())

        merge_tensor_parallel = merge_tensor_parallel and self.args.use_hybrid_parallel

        if (
            not isinstance(self.model, PretrainedModel)
            and not isinstance(self.model, LoRAModel)
            and not isinstance(self.model, PrefixModelForCausalLM)
        ):
            if isinstance(unwrap_model(self.model), PretrainedModel):
                unwrap_model(self.model).save_pretrained(
                    output_dir,
                    merge_tensor_parallel=merge_tensor_parallel,
                    variant=self.args.weight_name_suffix,
                    is_main_process=self.args.should_save,
                    is_bf16=is_bf16,
                    param_names_in_master_weights=param_names_in_master_weights,
                    sharding_group=self.sharding_group,
                    save_sharding_stage1_model=self.args.save_sharding_stage1_model,
                    optimizer=self.optimizer,
                )
            else:
                logger.info("Trainer.model is not a `PretrainedModel`, only saving its state dict.")
                if merge_tensor_parallel:
                    logger.warning("Trainer.model is not a `PretrainedModel`, not suppor for merge_tensor_parallel.")
                if state_dict is None:
                    state_dict = self.model.state_dict()
                if self.args.save_sharding_stage1_model:
                    sharding_rank = self.sharding_group.rank
                    state_dict = filter_sharded_params(state_dict, self.optimizer, sharding_rank)
                    if is_bf16:
                        logger.info("before exclude state_dict_to_save len:{}".format(len(state_dict)))
                        state_dict = exlclude_paramters_in_state_dict(state_dict, param_names_in_master_weights, self.sharding_group)
                        logger.info("after exclude state_dict len:{}".format(len(state_dict)))
                paddle.save(
                    state_dict,
                    os.path.join(output_dir, _add_variant(PADDLE_WEIGHT_FILE_NAME, self.args.weight_name_suffix)),
                )
        else:
            self.model.save_pretrained(
                output_dir,
                merge_tensor_parallel=merge_tensor_parallel,
                variant=self.args.weight_name_suffix,
                is_main_process=self.args.should_save,
<<<<<<< HEAD
                is_bf16=is_bf16,
                param_names_in_master_weights=param_names_in_master_weights,
                sharding_group=self.sharding_group,
                save_sharding_stage1_model=self.args.save_sharding_stage1_model,
                optimizer=self.optimizer,
                sharding_degree=self.args.sharding_parallel_degree,
=======
                use_async_save=self.args.use_async_save,
>>>>>>> 4fe6b4f1
            )

        self._save_distributed_strategy(output_dir)
        self._save_sharding_meta(output_dir)
        if self.args.should_save:
            if self.tokenizer is not None:
                self.tokenizer.save_pretrained(output_dir)

            # Good practice: save your training arguments together with the trained model
            paddle.save(self.args, os.path.join(output_dir, TRAINING_ARGS_NAME))

    def _all_gather_simple_object(self, obj, group=None):
        if group is None:
            group = self.hcg.get_sharding_parallel_group()
        res = []
        paddle.distributed.all_gather_object(res, obj, group)
        return res

    def _map_optimizer_state_to_param(self, optimizer_state_names):
        optimizer = unwrap_optimizer(self.optimizer, DygraphShardingOptimizer)
        all_names = list(optimizer._param2rank.keys())
        all_names.extend(list(optimizer_state_names))
        all_names.sort()
        pre_p_name = ""
        opt_to_p = {}
        for n in all_names:
            if n in optimizer._param2rank:
                # we get a param
                pre_p_name = n
            else:
                assert pre_p_name, n
                opt_to_p[n] = pre_p_name
        return opt_to_p

    def _load_optimizer_state_of_one_shard(self, checkpoint, optimizer_name_suffix):
        optimizer_name = _add_variant(OPTIMIZER_NAME, optimizer_name_suffix)
        path = os.path.join(checkpoint, optimizer_name)
        logger.info(f"load optimizer state from {path}")
        if os.path.isfile(path):
            return paddlenlp_load(path, return_numpy=True)
        return None

    def _load_optimizer_state_with_reshard(self, checkpoint):
        """load state_dict of multiple shard from_checkpoint, Only load model state dict."""
        parallel_config = self._load_distributed_strategy(checkpoint)
        pp_degree = parallel_config["pp_degree"]
        mp_degree = parallel_config["mp_degree"]
        sharding_degree = parallel_config["sharding_degree"]
        self.args.pipeline_parallel_degree == pp_degree
        self.args.tensor_parallel_degree == mp_degree
        cur_sharding_degree = self.args.sharding_parallel_degree

        def need_reshard():
            if sharding_degree != cur_sharding_degree:
                return True
            sharding_meta = self._load_sharding_meta(checkpoint)
            param2rank = sharding_meta["param2rank"]
            optimizer = unwrap_optimizer(self.optimizer, DygraphShardingOptimizer)
            assert optimizer
            assert len(param2rank) == len(optimizer._param2rank)
            for (k, v) in param2rank.items():
                assert k in optimizer._param2rank
                if optimizer._param2rank[k] != int(v):
                    return True
            return False

        if not need_reshard():
            logger.info("do not need reshard")
            return self._load_optimizer_state_of_one_shard(checkpoint, self.args.optimizer_name_suffix)

        state_dict = OrderedDict()
        master_weights = OrderedDict()
        lr_scheduler = {}

        def get_name_suffix(i):
            name = []
            name.append(f"tp{self.args.tensor_parallel_rank:0>2d}")
            name.append(f"pp{self.args.pipeline_parallel_rank:0>2d}")
            name.append(f"shard{i:0>2d}")
            return "_".join(name)

        for i in range(self.args.sharding_parallel_rank, sharding_degree, cur_sharding_degree):
            tmp = self._load_optimizer_state_of_one_shard(checkpoint, get_name_suffix(i))

            if not tmp:
                continue

            for (k, v) in tmp.items():
                if k == "master_weights":
                    for (kk, vv) in v.items():
                        master_weights[kk] = vv
                    continue
                if k == "LR_Scheduler":
                    lr_scheduler[i] = v
                    continue
                state_dict[k] = v

            del tmp

            # gather all opt names
        # list of list
        opt_names_list = self._all_gather_simple_object(list(state_dict.keys()))
        opt_names = []
        for e in opt_names_list:
            opt_names.extend(e)

        # opt name to param name
        opt_to_p = self._map_optimizer_state_to_param(opt_names)

        optimizer = unwrap_optimizer(self.optimizer, DygraphShardingOptimizer)
        param2rank = optimizer._param2rank

        def opt_filter_func(name):
            assert name in opt_to_p, f"name {name} not in opt_to_p"
            param_name = opt_to_p[name]
            assert param_name in param2rank, f"param_name {param_name} not in param2rank param2"
            return param2rank[param_name] == self.args.sharding_parallel_rank
        # state dict
        state_dict = self._all_gather_state_dict(state_dict, opt_filter_func)

        def master_weights_filter_func(name):
            assert (name in param2rank) or (name in opt_to_p), f"name {name} not in param2rank or opt_to_p"
            if name in opt_to_p:
                name = opt_to_p[name]
            return param2rank[name] == self.args.sharding_parallel_rank
        # master weights
        master_weights = self._all_gather_state_dict(master_weights, master_weights_filter_func)
        state_dict["master_weights"] = master_weights

        #lr scheduler
        print(lr_scheduler)
        lr_schedulers = self._all_gather_simple_object(lr_scheduler)
        lr_scheduler = {}
        for e in lr_schedulers:
            for (k, v) in e.items():
                lr_scheduler[k] = v
        if lr_scheduler:
            state_dict["LR_Scheduler"] = lr_scheduler[0]

        return state_dict


    def _load_optimizer_state(self, checkpoint):
        if self.args.load_sharding_stage1_model:
            return self._load_optimizer_state_with_reshard(checkpoint)
        else:
            return self._load_optimizer_state_of_one_shard(checkpoint, self.args.optimizer_name_suffix)

    def _load_optimizer_and_scheduler(self, checkpoint):
        """If optimizer and scheduler states exist, load them."""
        if checkpoint is None:
            return

        opt_state_dict = self._load_optimizer_state(checkpoint)

        if opt_state_dict and os.path.isfile(
            os.path.join(checkpoint, SCHEDULER_NAME)
        ):
            # Load in optimizer and scheduler states
            self.optimizer.set_state_dict(opt_state_dict)

            self.lr_scheduler.set_state_dict(paddle.load(os.path.join(checkpoint, SCHEDULER_NAME)))
            if self.do_grad_scaling and os.path.isfile(os.path.join(checkpoint, SCALER_NAME)):
                self.scaler.load_state_dict(paddle.load(os.path.join(checkpoint, SCALER_NAME), return_numpy=True))
        else:
            raise ValueError(
                f"optimizer-state-dict not found, opt:{os.path.join(checkpoint, optimizer_name)} scheduler:{os.path.join(checkpoint, SCHEDULER_NAME)}"
            )

    def log(self, logs: Dict[str, float], **kwargs) -> None:
        """
        Log `logs` on the various objects watching training.

        Subclass and override this method to inject custom behavior.

        Args:
            logs (`Dict[str, float]`):
                The values to log.
        """
        if self.state.epoch is not None:
            logs["epoch"] = round(self.state.epoch, 4)

        output = {**logs, **{"step": self.state.global_step}}
        self.state.log_history.append(output)
        self.control = self.callback_handler.on_log(self.args, self.state, self.control, logs, **kwargs)

    def evaluate(
        self,
        eval_dataset: Optional[Dataset] = None,
        ignore_keys: Optional[List[str]] = None,
        metric_key_prefix: str = "eval",
    ) -> Dict[str, float]:
        """
        Run evaluation and returns metrics.

        The calling script will be responsible for providing a method to compute metrics, as they are task-dependent
        (pass it to the init `compute_metrics` argument).

        You can also subclass and override this method to inject custom behavior.

        Args:
            eval_dataset (`Dataset`, *optional*):
                Pass a dataset if you wish to override `self.eval_dataset`. If it is an `datasets.Dataset`, columns not
                accepted by the `model.forward()` method are automatically removed. It must implement the `__len__`
                method.
            ignore_keys (`Lst[str]`, *optional*):
                A list of keys in the output of your model (if it is a dictionary) that should be ignored when
                gathering predictions.
            metric_key_prefix (`str`, *optional*, defaults to `"eval"`):
                An optional prefix to be used as the metrics key prefix. For example the metrics "bleu" will be named
                "eval_bleu" if the prefix is "eval" (default)

        Returns:
            A dictionary containing the evaluation loss and the potential metrics computed from the predictions. The
            dictionary also contains the epoch number which comes from the training state.
        """
        # memory metrics - must set up as early as possible
        self._memory_tracker.start()

        eval_dataloader = self.get_eval_dataloader(eval_dataset)
        start_time = time.time()

        output = self.evaluation_loop(
            eval_dataloader,
            description="Evaluation",
            # No point gathering the predictions if there are no metrics, otherwise we defer to
            # self.args.prediction_loss_only
            prediction_loss_only=True if self.compute_metrics is None else None,
            ignore_keys=ignore_keys,
            metric_key_prefix=metric_key_prefix,
        )

        total_batch_size = self.args.eval_batch_size * self.args.dataset_world_size
        output.metrics.update(
            speed_metrics(
                metric_key_prefix,
                start_time,
                num_samples=output.num_samples,
                num_steps=math.ceil(output.num_samples / total_batch_size),
            )
        )

        self.log(output.metrics)

        self.control = self.callback_handler.on_evaluate(self.args, self.state, self.control, output.metrics)

        self._memory_tracker.stop_and_update_metrics(output.metrics)

        return output.metrics

    def evaluation_loop(
        self,
        dataloader: DataLoader,
        description: str,
        prediction_loss_only: Optional[bool] = None,
        ignore_keys: Optional[List[str]] = None,
        metric_key_prefix: str = "eval",
        max_eval_iters: Optional[int] = -1,
    ) -> EvalLoopOutput:
        """
        Prediction/evaluation loop, shared by `Trainer.evaluate()` and `Trainer.predict()`.

        Works both with or without labels.
        """
        args = self.args

        prediction_loss_only = prediction_loss_only if prediction_loss_only is not None else args.prediction_loss_only

        if self.args.pipeline_parallel_degree > 1:
            # Only accept wrapped model for pipeline_parallel mode
            model = self.model_wrapped
        else:
            model = self.model

        if isinstance(dataloader, paddle.io.DataLoader):
            batch_size = dataloader.batch_sampler.batch_size
        elif isinstance(dataloader, _DataLoaderIterBase):
            # support for inner dataloader
            batch_size = dataloader._batch_sampler.batch_size
            # alias for inner dataloader
            dataloader.dataset = dataloader._dataset
        else:
            raise ValueError("Only support for paddle.io.DataLoader")

        num_samples = None
        if max_eval_iters > 0:
            # on eval limit steps
            num_samples = batch_size * self.args.dataset_world_size * max_eval_iters
            if isinstance(dataloader, _DataLoaderIterBase) and isinstance(
                dataloader._batch_sampler, NlpDistributedBatchSampler
            ):
                consumed_samples = (
                    ((self.state.global_step) // args.eval_steps)
                    * max_eval_iters
                    * args.per_device_eval_batch_size
                    * args.dataset_world_size
                )
                dataloader._batch_sampler.set_epoch(consumed_samples=consumed_samples)

        logger.info(f"***** Running {description} *****")
        if has_length(dataloader):
            logger.info(f"  Num examples = {self.num_examples(dataloader)}")
            if max_eval_iters > 0:
                logger.info(f"  Total prediction steps = {max_eval_iters}")
            else:
                logger.info(f"  Total prediction steps = {len(dataloader)}")
        else:
            logger.info("  Num examples: Unknown")
            if max_eval_iters > 0:
                logger.info(f"  Total prediction steps = {max_eval_iters}")

        logger.info(f"  Pre device batch size = {batch_size}")
        logger.info(f"  Total Batch size = {batch_size * self.args.dataset_world_size}")

        model.eval()

        self.callback_handler.eval_dataloader = dataloader
        # Do this before wrapping.
        eval_dataset = dataloader.dataset

        if args.past_index >= 0:
            self._past = None

        # Initialize containers
        # losses/preds/labels on GPU (accumulated for eval_accumulation_steps)
        losses_host = None
        preds_host = None
        labels_host = None
        # losses/preds/labels on CPU (final containers)
        all_losses = None
        all_preds = None
        all_labels = None
        # Will be useful when we have an iterable dataset so don't know its length.

        observed_num_examples = 0
        # Main evaluation loop
        losses = []
        for step, inputs in enumerate(dataloader):
            # Update the observed num examples
            observed_batch_size = find_batch_size(inputs)
            if observed_batch_size is not None:
                observed_num_examples += observed_batch_size
                # For batch samplers, batch_size is not known by the dataloader in advance.
                if batch_size is None:
                    batch_size = observed_batch_size

            # Prediction step
            loss, logits, labels = self.prediction_step(model, inputs, prediction_loss_only, ignore_keys=ignore_keys)

            # Update containers on host
            if loss is not None:
                # losses = self._nested_gather(loss.repeat(batch_size))
                losses = self._nested_gather(paddle.tile(loss, repeat_times=[batch_size, 1]))
                losses_host = losses if losses_host is None else paddle.concat((losses_host, losses), axis=0)
            if labels is not None:
                labels = self._pad_across_processes(labels)
                labels = self._nested_gather(labels)
                labels_host = labels if labels_host is None else nested_concat(labels_host, labels, padding_index=-100)
            if logits is not None:
                logits = self._pad_across_processes(logits)
                logits = self._nested_gather(logits)
                if self.preprocess_logits_for_metrics is not None:
                    logits = self.preprocess_logits_for_metrics(logits, labels)
                preds_host = logits if preds_host is None else nested_concat(preds_host, logits, padding_index=-100)
            self.control = self.callback_handler.on_prediction_step(args, self.state, self.control)

            # Gather all tensors and put them back on the CPU if we have done enough accumulation steps.
            if args.eval_accumulation_steps is not None and (step + 1) % args.eval_accumulation_steps == 0:
                if losses_host is not None:
                    losses = nested_numpify(losses_host)
                    all_losses = losses if all_losses is None else np.concatenate((all_losses, losses), axis=0)
                if preds_host is not None:
                    logits = nested_numpify(preds_host)
                    all_preds = logits if all_preds is None else nested_concat(all_preds, logits, padding_index=-100)

                if labels_host is not None:
                    labels = nested_numpify(labels_host)
                    all_labels = (
                        labels if all_labels is None else nested_concat(all_labels, labels, padding_index=-100)
                    )

                # Set back to None to begin a new accumulation
                losses_host, preds_host, labels_host = None, None, None

            if max_eval_iters > 0 and step >= max_eval_iters - 1:
                break

        # Gather all remaining tensors and put them back on the CPU
        if losses_host is not None:
            losses = nested_numpify(losses_host)
            all_losses = losses if all_losses is None else np.concatenate((all_losses, losses), axis=0)
        if preds_host is not None:
            logits = nested_numpify(preds_host)
            all_preds = logits if all_preds is None else nested_concat(all_preds, logits, padding_index=-100)
        if labels_host is not None:
            labels = nested_numpify(labels_host)
            all_labels = labels if all_labels is None else nested_concat(all_labels, labels, padding_index=-100)

        # Number of samples
        if num_samples is not None:
            pass
        elif has_length(eval_dataset):
            num_samples = len(eval_dataset)
        # The instance check is weird and does not actually check for the type, but whether the dataset has the right
        # methods. Therefore we need to make sure it also has the attribute.
        elif isinstance(eval_dataset, IterableDatasetShard) and hasattr(eval_dataset, "num_examples"):
            num_samples = eval_dataset.num_examples
        else:
            if has_length(dataloader):
                num_samples = self.num_examples(dataloader)
            else:  # both len(dataloader.dataset) and len(dataloader) fail
                num_samples = observed_num_examples

        # Number of losses has been rounded to a multiple of batch_size and in a distributed training, the number of
        # samplers has been rounded to a multiple of batch_size, so we truncate.
        if all_losses is not None:
            all_losses = all_losses[:num_samples]
        if all_preds is not None:
            all_preds = nested_truncate(all_preds, num_samples)
        if all_labels is not None:
            all_labels = nested_truncate(all_labels, num_samples)

        model.train()

        # Metrics!
        if self.compute_metrics is not None and all_preds is not None and all_labels is not None:
            metrics = self.compute_metrics(EvalPrediction(predictions=all_preds, label_ids=all_labels))
        else:
            metrics = {}

        if all_losses is not None:
            metrics[f"{metric_key_prefix}_loss"] = all_losses.mean().item()

        # Prefix all keys with metric_key_prefix + '_'
        for key in list(metrics.keys()):
            if not key.startswith(f"{metric_key_prefix}_"):
                metrics[f"{metric_key_prefix}_{key}"] = metrics.pop(key)

        return EvalLoopOutput(predictions=all_preds, label_ids=all_labels, metrics=metrics, num_samples=num_samples)

    def predict(
        self, test_dataset: Dataset, ignore_keys: Optional[List[str]] = None, metric_key_prefix: str = "test"
    ) -> PredictionOutput:
        """
        Run prediction and returns predictions and potential metrics.
        Depending on the dataset and your use case, your test dataset may contain labels. In that case, this method
        will also return metrics, like in `evaluate()`.
        Args:
            test_dataset (`Dataset`):
                Dataset to run the predictions on. If it is an `datasets.Dataset`, columns not accepted by the
                `model.forward()` method are automatically removed. Has to implement the method `__len__`
            ignore_keys (`Lst[str]`, *optional*):
                A list of keys in the output of your model (if it is a dictionary) that should be ignored when
                gathering predictions.
            metric_key_prefix (`str`, *optional*, defaults to `"test"`):
                An optional prefix to be used as the metrics key prefix. For example the metrics "bleu" will be named
                "test_bleu" if the prefix is "test" (default)
        <Tip>
        If your predictions or labels have different sequence length (for instance because you're doing dynamic padding
        in a token classification task) the predictions will be padded (on the right) to allow for concatenation into
        one array. The padding index is -100.
        </Tip>
        Returns: *NamedTuple* A namedtuple with the following keys:
            - predictions (`np.ndarray`): The predictions on `test_dataset`.
            - label_ids (`np.ndarray`, *optional*): The labels (if the dataset contained some).
            - metrics (`Dict[str, float]`, *optional*): The potential dictionary of metrics (if the dataset contained
              labels).
        """
        # memory metrics - must set up as early as possible
        self._memory_tracker.start()

        test_dataloader = self.get_test_dataloader(test_dataset)
        start_time = time.time()

        eval_loop = self.evaluation_loop
        output = eval_loop(
            test_dataloader, description="Prediction", ignore_keys=ignore_keys, metric_key_prefix=metric_key_prefix
        )
        total_batch_size = self.args.per_device_eval_batch_size * self.args.dataset_world_size
        output.metrics.update(
            speed_metrics(
                metric_key_prefix,
                start_time,
                num_samples=output.num_samples,
                num_steps=math.ceil(output.num_samples / total_batch_size),
            )
        )

        self._memory_tracker.stop_and_update_metrics(output.metrics)

        return PredictionOutput(predictions=output.predictions, label_ids=output.label_ids, metrics=output.metrics)

    def prediction_pipeline_step(
        self,
        model: nn.Layer,
        inputs: Dict[str, Union[paddle.Tensor, Any]],
        prediction_loss_only: bool,
        ignore_keys: Optional[List[str]] = None,
    ) -> Tuple[Optional[paddle.Tensor], Optional[paddle.Tensor], Optional[paddle.Tensor]]:
        """
        prediction_step function for pipeline parallel mode.
        """
        if hasattr(model, "_prepare_pipeline_inputs_func"):
            inputs, labels = model._prepare_pipeline_inputs_func(inputs)
            has_labels = labels is not None
        else:
            has_labels = all(inputs.get(k) is not None for k in self.label_names)
            inputs = self._prepare_inputs(inputs)
            # labels may be popped when computing the loss (label smoothing for instance) so we grab them first.
            if has_labels:
                labels = nested_detach(tuple(inputs.get(name) for name in self.label_names))
                if len(labels) == 1:
                    labels = labels[0]
            else:
                labels = None
            inputs = inputs.pop("input_ids")

        with paddle.no_grad():
            if has_labels:
                with self.autocast_smart_context_manager():
                    loss = model.eval_batch([inputs, labels], compute_loss=True)
                    # loss, outputs = self.compute_loss(model, inputs, return_outputs=True)
                loss = loss.mean().detach()
            else:
                raise ValueError("pipeline mode eval need label!")

        return (loss, None, labels)

    def prediction_step(
        self,
        model: nn.Layer,
        inputs: Dict[str, Union[paddle.Tensor, Any]],
        prediction_loss_only: bool,
        ignore_keys: Optional[List[str]] = None,
    ) -> Tuple[Optional[paddle.Tensor], Optional[paddle.Tensor], Optional[paddle.Tensor]]:
        """
        Perform an evaluation step on `model` using `inputs`.

        Subclass and override to inject custom behavior.

        Args:
            model (`nn.Layer`):
                The model to evaluate.
            inputs (`Dict[str, Union[paddle.Tensor, Any]]`):
                The inputs and targets of the model.

                The dictionary will be unpacked before being fed to the model. Most models expect the targets under the
                argument `labels`. Check your model's documentation for all accepted arguments.
            prediction_loss_only (`bool`):
                Whether or not to return the loss only.
            ignore_keys (`Lst[str]`, *optional*):
                A list of keys in the output of your model (if it is a dictionary) that should be ignored when
                gathering predictions.

        Return:
            Tuple[Optional[paddle.Tensor], Optional[paddle.Tensor], Optional[paddle.Tensor]]: A tuple with the loss,
            logits and labels (each being optional).
        """
        if self.args.pipeline_parallel_degree > 1:
            # hack for pipeline mode
            inputs = self._prepare_inputs(inputs)
            return self.prediction_pipeline_step(model, inputs, prediction_loss_only, ignore_keys)

        has_labels = all(inputs.get(k) is not None for k in self.label_names)
        inputs = self._prepare_inputs(inputs)
        if ignore_keys is None:
            if hasattr(self.model, "config"):
                ignore_keys = getattr(self.model.config, "keys_to_ignore_at_inference", [])
            else:
                ignore_keys = []

        # labels may be popped when computing the loss (label smoothing for instance) so we grab them first.
        if has_labels:
            labels = nested_detach(tuple(inputs.get(name) for name in self.label_names))
            if len(labels) == 1:
                labels = labels[0]
        else:
            labels = None

        with paddle.no_grad():
            if has_labels:
                with self.autocast_smart_context_manager():
                    loss, outputs = self.compute_loss(model, inputs, return_outputs=True)
                loss = loss.mean().detach()

                if isinstance(outputs, dict):
                    logits = tuple(v for k, v in outputs.items() if k not in ignore_keys + ["loss"])
                else:
                    logits = outputs[1:]
            else:
                loss = None
                with self.autocast_smart_context_manager():
                    outputs = model(**inputs)
                if isinstance(outputs, dict):
                    logits = tuple(v for k, v in outputs.items() if k not in ignore_keys)
                else:
                    logits = outputs
                # TODO: this needs to be fixed and made cleaner later.
                if self.args.past_index >= 0:
                    self._past = outputs[self.args.past_index - 1]

        if prediction_loss_only:
            return (loss, None, None)

        logits = nested_detach(logits)
        if isinstance(logits, (list, tuple)) and len(logits) == 1:
            logits = logits[0]

        return (loss, logits, labels)

    def is_local_process_zero(self) -> bool:
        """
        Whether or not this process is the local (e.g., on one machine if training in a distributed fashion on several
        machines) main process.
        """
        return self.args.local_process_index == 0

    def is_world_process_zero(self) -> bool:
        """
        Whether or not this process is the global main process (when training in a distributed fashion on several
        machines, this is only going to be `True` for one process).
        """
        return self.args.process_index == 0

    def _nested_gather(self, tensors):
        """
        Gather value of `tensors` (tensor or list/tuple of nested tensors) and convert them to numpy before
        concatenating them to `gathered`
        """
        if tensors is None:
            return
        if self.args.local_rank != -1:
            tensors = distributed_concat(tensors)
        return tensors

        # Copied from Accelerate.

    def _pad_across_processes(self, tensor, pad_index=-100):
        """
        Recursively pad the tensors in a nested list/tuple/dictionary of tensors from all devices to the same size so
        they can safely be gathered.
        """
        if isinstance(tensor, (list, tuple)):
            return type(tensor)(self._pad_across_processes(t, pad_index=pad_index) for t in tensor)
        elif isinstance(tensor, dict):
            return type(tensor)({k: self._pad_across_processes(v, pad_index=pad_index) for k, v in tensor.items()})
        elif not isinstance(tensor, paddle.Tensor):
            raise TypeError(
                f"Can't pad the values of type {type(tensor)}, only of nested list/tuple/dicts of tensors."
            )

        if len(tensor.shape) < 2:
            return tensor
        # Gather all sizes
        size = paddle.to_tensor(tensor.shape)[None]
        sizes = self._nested_gather(size).cpu()

        max_size = max(s[1] for s in sizes)
        if tensor.shape[1] == max_size:
            return tensor

        # Then pad to the maximum size
        old_size = tensor.shape
        new_size = list(old_size)
        new_size[1] = max_size
        # new_tensor = tensor.new_zeros(tuple(new_size)) + pad_index
        new_tensor = paddle.zeros(tuple(new_size), dtype=tensor.dtype) + pad_index
        new_tensor[:, : old_size[1]] = tensor
        return new_tensor

    def _set_signature_columns_if_needed(self):
        if self._signature_columns is None:
            # Inspect model forward signature to keep only the arguments it accepts.
            signature = inspect.signature(self.model.forward)
            self._signature_columns = list(signature.parameters.keys())
            # Labels may be named label or label_ids, the default data collator handles that.
            self._signature_columns += list(set(["label", "label_ids"] + self.label_names))

    def _remove_unused_columns(self, dataset: "datasets.Dataset", description: Optional[str] = None):
        if not self.args.remove_unused_columns:
            return dataset
        if self._signature_columns is None:
            # Inspect model forward signature to keep only the arguments it accepts.
            signature = inspect.signature(self.model.forward)
            self._signature_columns = list(signature.parameters.keys())
            # Labels may be named label or label_ids, the default data collator handles that.
            self._signature_columns += ["label", "label_ids", "labels", "start_positions", "end_positions"]

        ignored_columns = list(set(dataset.column_names) - set(self._signature_columns))
        if len(ignored_columns) > 0:
            dset_description = "" if description is None else f"in the {description} set "
            logger.info(
                f"The following columns {dset_description} don't have a corresponding argument in "
                f"`{self.model.__class__.__name__}.forward` and have been ignored: {', '.join(ignored_columns)}."
                f" If {', '.join(ignored_columns)} are not expected by `{self.model.__class__.__name__}.forward`, "
                f" you can safely ignore this message."
            )

        columns = [k for k in self._signature_columns if k in dataset.column_names]

        if version.parse(datasets.__version__) < version.parse("1.4.0"):
            dataset.set_format(
                type=dataset.format["type"], columns=columns, format_kwargs=dataset.format["format_kwargs"]
            )
            return dataset
        else:
            return dataset.remove_columns(ignored_columns)

    def _get_collator_with_removed_columns(
        self, data_collator: Callable, description: Optional[str] = None
    ) -> Callable:
        """Wrap the data collator in a callable removing unused columns."""
        if not self.args.remove_unused_columns:
            return data_collator
        self._set_signature_columns_if_needed()
        signature_columns = self._signature_columns

        remove_columns_collator = RemoveColumnsCollator(
            data_collator=data_collator,
            signature_columns=signature_columns,
            logger=logger,
            description=description,
            model_name=self.model.__class__.__name__,
        )
        return remove_columns_collator

    def _is_iterable_dataset(self, dataset):
        return isinstance(dataset, paddle.io.IterableDataset)

    def print_config(self, args=None, key=""):
        """
        print config values
        """
        logger.info("=" * 60)
        if args is None:
            args = self.args
            key = "Training"

        logger.info("{:^40}".format("{} Configuration Arguments".format(key)))
        logger.info("{:30}: {}".format("paddle commit id", paddle.version.commit))

        for a in dir(args):
            if a[:2] != "__":  # don't print double underscore methods
                v = getattr(args, a)
                if not isinstance(v, types.MethodType):
                    logger.info("{:30}: {}".format(a, v))

        logger.info("")<|MERGE_RESOLUTION|>--- conflicted
+++ resolved
@@ -2011,16 +2011,13 @@
                 merge_tensor_parallel=merge_tensor_parallel,
                 variant=self.args.weight_name_suffix,
                 is_main_process=self.args.should_save,
-<<<<<<< HEAD
                 is_bf16=is_bf16,
                 param_names_in_master_weights=param_names_in_master_weights,
                 sharding_group=self.sharding_group,
                 save_sharding_stage1_model=self.args.save_sharding_stage1_model,
                 optimizer=self.optimizer,
                 sharding_degree=self.args.sharding_parallel_degree,
-=======
                 use_async_save=self.args.use_async_save,
->>>>>>> 4fe6b4f1
             )
 
         self._save_distributed_strategy(output_dir)
