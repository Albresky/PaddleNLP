# Copyright (c) 2023 PaddlePaddle Authors. All Rights Reserved.
#
# Licensed under the Apache License, Version 2.0 (the "License");
# you may not use this file except in compliance with the License.
# You may obtain a copy of the License at
#
#     http://www.apache.org/licenses/LICENSE-2.0
#
# Unless required by applicable law or agreed to in writing, software
# distributed under the License is distributed on an "AS IS" BASIS,
# WITHOUT WARRANTIES OR CONDITIONS OF ANY KIND, either express or implied.
# See the License for the specific language governing permissions and
# limitations under the License.

import copy
import os
import sys

os.environ["http_proxy"] = "http://10.162.37.16:8128"
os.environ["https_proxy"] = "http://10.162.37.16:8128"
os.environ["no_proxy"] = "localhost,bcebos.com"

from dataclasses import dataclass, field
from typing import Any, Dict, Tuple

import paddle
from data import PromptOnlyDataset, SupervisedDataset, parse_dataset
<<<<<<< HEAD
from ppo_trainer import PPOTrainer
=======
from models import AutoModelForScore
from models.score_model import LlamaModelForScore  # noqa
from ppo_trainer import PPOTrainer, cleanup_tensor_space, offload_tensor_to_cpu
>>>>>>> 6e49431f

from paddlenlp.trainer import PdArgumentParser, TrainingArguments, get_last_checkpoint
from paddlenlp.transformers import AutoConfig, AutoTokenizer, LlamaTokenizer
from paddlenlp.utils.log import logger

<<<<<<< HEAD
=======
# launch would unset http_proxy
# export https_proxy=http://172.19.57.45:3128
# os.environ["http_proxy"] = "http://172.19.56.199:3128"
# os.environ["https_proxy"] = "http://172.19.56.199:3128"
# os.environ["http_proxy"] = "http://172.19.57.45:3128"
# os.environ["https_proxy"] = "http://172.19.57.45:3128"
os.environ["http_proxy"] = "http://10.162.37.16:8128"
os.environ["https_proxy"] = "http://10.162.37.16:8128"
os.environ["no_proxy"] = "localhost,bcebos.com"

>>>>>>> 6e49431f

@dataclass
class TrainingArguments(TrainingArguments):
    kl_coeff: float = field(
        default=0.02,
        metadata={"help": "The coefficient for the KL divergence between the reference and actor policy."},
    )
    clip_range_ratio: float = field(
        default=0.2,
        metadata={
            "help": "The clipping range for ratio between the old and new policy. This is the epsilon parameter in the PPO algorithm."
        },
    )
    clip_range_score: float = field(
        default=50.0,
        metadata={
            "help": "The clipping range for the output of the score model. The reward is clipped into [-clip_range_score, clip_range_score]."
        },
    )
    clip_range_value: float = field(
        default=5.0,
        metadata={
            "help": "The clipping range for the value function. The value is clipped into [value_estimate - clip_range_value, value_estimate + clip_range_value] during training."
        },
    )
    ptx_coeff: float = field(
        default=0.0,
        metadata={"help": "The coefficient for the ptx loss."},
    )
    update_iters: float = field(
        default=0.0,
        metadata={"help": "The number of repeated updates on a generated batch."},
    )
    critic_learning_rate: float = field(
        default=None,
        metadata={"help": "Initial learning rate (after the potential warmup period) for the critic model training."},
    )
    critic_weight_decay: float = field(
        default=None,
        metadata={"help": "Weight decay to for the critic model training."},
    )
    critic_lr_scheduler_type: str = field(
        default=None,
        metadata={"help": "The scheduler type for critic model."},
    )
    critic_warmup_ratio: float = field(
        default=None,
        metadata={"help": "Ratio of warm steps over total training steps for the critic lr scheduler."},
    )
    critic_recompute: bool = field(
        default=None,
        metadata={"help": "Enable gradient checkpointing for critic model."},
    )
    normalize_reward: bool = field(
        default=None,
        metadata={"help": "Whether to normalize the reward during RL training."},
    )
    temperature: float = field(
        default=1.0,
        metadata={"help": "The value used to module the next token probabilities."},
    )
    top_k: int = field(
        default=1,
        metadata={"help": "top_k"},
    )
    top_p: float = field(
        default=1.0,
        metadata={
            "help": "If set to float < 1, only the smallest set of most probable tokens with probabilities that add up to`top_p` or higher are kept for generation."
        },
    )
    num_return_sequences: int = field(
        default=1,
        metadata={"help": "The number of independently computed returned sequences for each element in the batch."},
    )
    repetition_penalty: float = field(
        default=1.0,
        metadata={"help": "The parameter for repetition penalty. 1.0 means no penalty."},
    )
    per_device_prompt_batch_size: int = field(
        default=16,
        metadata={"help": "Batch size (per device) for the training dataloader."},
    )
    eval_mode: str = field(
        default=None,
        metadata={
            "help": "eval mode for actor model and reward_critic_model, optional for: None, single, tensor_parallel."
        },
    )

    offload_level: str = field(
        default=None,
        metadata={"help": "Offload model, optional for: eval, reward, eval reward, ."},
    )

    # save_generation_output: bool = field(
    #     default=False,
    #     metadata={"help": "Whether to save generated text to file when eval"},
    # )


@dataclass
class ModelArgument:
    actor_model_name_or_path: str = field(
        default=None, metadata={"help": "Build-in pretrained model name or the path to local model."}
    )
    reward_model_name_or_path: str = field(
        default=None, metadata={"help": "Build-in pretrained model name or the path to local model."}
    )
    reward_critic_model_name_or_path: str = field(
        default=None, metadata={"help": "Build-in pretrained model name or the path to local model."}
    )
    use_flash_attention: bool = field(default=False, metadata={"help": "Whether to use flash attention"})

    # # LoRA related parameters
    # lora: bool = field(default=False, metadata={"help": "Whether to use LoRA technique"})
    # lora_path: str = field(default=None, metadata={"help": "Initialize lora state dict."})
    # lora_rank: int = field(default=8, metadata={"help": "Lora attention dimension"})

    # # prefix tuning related parameters
    # prefix_tuning: bool = field(default=False, metadata={"help": "Whether to use Prefix technique"})
    # num_prefix_tokens: int = field(default=128, metadata={"help": "Number of prefix tokens"})


@dataclass
class DataArgument:
    train_datasets: str = field(default=None, metadata={"help": "Dataset name(s) registered in the raw dataset."})
    eval_datasets: str = field(default=None, metadata={"help": "Dataset name(s) registered in the raw dataset."})
    eval_split_ratio: float = field(default=None, metadata={"help": "Ratio of eval data to train data"})
    ptx_datasets: str = field(default=None, metadata={"help": "Dataset name(s) registered in the raw dataset."})
    max_length: int = field(
        default=2048,
        metadata={
            "help": "The maximum length that model input tokens can have. When intokens is set to True, it's also the maximum length for InTokens data stream"
        },
    )

    @property
    def parsed_train_datasets(self) -> Tuple[str, Dict[str, Any]]:
        """Parse dataset path and its proportion and optionally additional arguments from `train_datasets`."""
        return [parse_dataset(string) for string in self.train_datasets.split(",")]

    @property
    def parsed_eval_datasets(self) -> Tuple[str, Dict[str, Any]]:
        """Parse dataset path and its proportion and optionally additional arguments from `eval_datasets`."""
        if self.eval_datasets is None:
            return None
        return [parse_dataset(string) for string in self.eval_datasets.split(",")]

    @property
    def parsed_ptx_datasets(self) -> Tuple[str, Dict[str, Any]]:
        """Parse dataset path and its proportion and optionally additional arguments from `ptx_datasets`."""
        if self.ptx_datasets is None:
            return None
        return [parse_dataset(string) for string in self.ptx_datasets.split(",")]


def main():
    # Arguments
    parser = PdArgumentParser((ModelArgument, DataArgument, TrainingArguments))
    if len(sys.argv) == 2 and sys.argv[1].endswith(".json"):
        model_args, data_args, training_args = parser.parse_json_file(json_file=os.path.abspath(sys.argv[1]))
    else:
        model_args, data_args, training_args = parser.parse_args_into_dataclasses()
    training_args.print_config(model_args, "Model")
    training_args.print_config(data_args, "Data")
    if training_args.eval_mode is None and training_args.offload_level is not None:
        training_args.offload_level = training_args.offload_level.replace("eval", "")

    # Setup GPU & distributed training
    paddle.set_device(training_args.device)
    logger.warning(
        f"Process rank: {training_args.local_rank}, device: {training_args.device}, world_size: {training_args.world_size}, "
        + f"distributed training: {bool(training_args.local_rank != -1)}, 16-bits training: {training_args.fp16 or training_args.bf16}"
    )

    # Detecting last checkpoint.
    last_checkpoint = None
    if os.path.isdir(training_args.output_dir) and training_args.do_train and not training_args.overwrite_output_dir:
        last_checkpoint = get_last_checkpoint(training_args.output_dir)
        if last_checkpoint is None and len(os.listdir(training_args.output_dir)) > 1:
            raise ValueError(
                f"Output directory ({training_args.output_dir}) already exists and is not empty. "
                "Use --overwrite_output_dir to overcome."
            )
        if last_checkpoint is not None and training_args.resume_from_checkpoint is None:
            logger.info(
                f"Checkpoint detected, resuming training at {last_checkpoint}. To avoid this behavior, change "
                "the `--output_dir` or add `--overwrite_output_dir` to train from scratch."
            )

    # Load model
    if training_args.fp16_opt_level == "O2":
        if training_args.fp16:
            dtype = "float16"
        elif training_args.bf16:
            dtype = "bfloat16"
        else:
            raise ValueError("Please specific dtype: --fp16 or --bf16")
    else:
        dtype = "float32"
    training_args.max_length = data_args.max_length

    if training_args.pipeline_parallel_degree > 1:
        global AutoModelForCausalLM, AutoModelForScore
        from models.model_pp import LlamaPolicyPipe, LlamaValuePipe

        AutoModelForCausalLM = LlamaPolicyPipe
        AutoModelForScore = LlamaValuePipe
        extra_args = {
            "ptx_coeff": training_args.ptx_coeff,
            "clip_range_ratio": training_args.clip_range_ratio,
        }
    else:
<<<<<<< HEAD
        from models import AutoModelForScore

        from paddlenlp.transformers import AutoModelForCausalLM

        extra_args = {}

    # actor model
    model_config = AutoConfig.from_pretrained(
        model_args.actor_model_name_or_path,
        tensor_parallel_output=False,
        tensor_parallel_degree=training_args.tensor_parallel_degree,
        tensor_parallel_rank=training_args.tensor_parallel_rank,
        dtype=dtype,
    )
    if hasattr(model_config, "use_flash_attention"):
        model_config.use_flash_attention = model_args.use_flash_attention
    actor_model = AutoModelForCausalLM.from_pretrained(
        model_args.actor_model_name_or_path,
        config=model_config,
        **extra_args,
        # ptx_coeff=training_args.ptx_coeff,
        # clip_range_ratio=training_args.clip_range_ratio,
    )
    # reference model
    actor_reference_model = AutoModelForCausalLM.from_pretrained(
        model_args.actor_model_name_or_path,
        config=model_config,
    )
    actor_tokenizer = AutoTokenizer.from_pretrained(
        model_args.actor_model_name_or_path, model_max_length=data_args.max_length, padding_side="left"
    )

    # reward model
    model_config = AutoConfig.from_pretrained(
        model_args.reward_model_name_or_path,
        tensor_parallel_output=False,
        tensor_parallel_degree=training_args.tensor_parallel_degree,
        tensor_parallel_rank=training_args.tensor_parallel_rank,
        dtype=dtype,
    )
    if hasattr(model_config, "use_flash_attention"):
        model_config.use_flash_attention = model_args.use_flash_attention
    reward_model = AutoModelForScore.from_pretrained(
        model_args.reward_model_name_or_path,
        config=model_config,
        score_type="reward",
        do_normalize=training_args.normalize_reward,
    )
    reward_tokenizer = AutoTokenizer.from_pretrained(
        model_args.reward_model_name_or_path, model_max_length=data_args.max_length, padding_side="right"
    )
    # critic model
    if model_args.reward_critic_model_name_or_path is None:
        model_args.reward_critic_model_name_or_path = model_args.reward_model_name_or_path
    reward_critic_model = AutoModelForScore.from_pretrained(
        model_args.reward_critic_model_name_or_path,
        config=model_config,
        score_type="critic",
        do_normalize=False,
        clip_range_value=training_args.clip_range_value,
    )
    reward_critic_tokenizer = AutoTokenizer.from_pretrained(
        model_args.reward_critic_model_name_or_path, model_max_length=data_args.max_length, padding_side="left"
    )
=======
        # actor model
        model_config = AutoConfig.from_pretrained(
            model_args.actor_model_name_or_path,
            tensor_parallel_output=False,
            tensor_parallel_degree=training_args.tensor_parallel_degree,
            tensor_parallel_rank=training_args.tensor_parallel_rank,
            dtype=dtype,
        )
        model_config.num_hidden_layers = 2
        if hasattr(model_config, "use_flash_attention"):
            model_config.use_flash_attention = model_args.use_flash_attention
        actor_model = AutoModelForCausalLM.from_pretrained(
            model_args.actor_model_name_or_path,
            config=model_config,
        )

        if training_args.eval_mode is not None:
            config = copy.deepcopy(actor_model.config)
            if training_args.eval_mode == "single":
                config.tensor_parallel_degree = -1
                config.tensor_parallel_rank = 0
            actor_eval_model = AutoModelForCausalLM.from_config(config)
        else:
            actor_eval_model = None

        # reference model
        actor_reference_model = AutoModelForCausalLM.from_pretrained(
            model_args.actor_model_name_or_path,
            config=model_config,
        )
        actor_tokenizer = AutoTokenizer.from_pretrained(
            model_args.actor_model_name_or_path, model_max_length=data_args.max_length, padding_side="left"
        )

        # reward model
        model_config = AutoConfig.from_pretrained(
            model_args.reward_model_name_or_path,
            tensor_parallel_output=False,
            tensor_parallel_degree=training_args.tensor_parallel_degree,
            tensor_parallel_rank=training_args.tensor_parallel_rank,
            dtype=dtype,
        )
        model_config.num_hidden_layers = 2
        if hasattr(model_config, "use_flash_attention"):
            model_config.use_flash_attention = model_args.use_flash_attention
        reward_model = AutoModelForScore.from_pretrained(
            model_args.reward_model_name_or_path,
            config=model_config,
            score_type="reward",
            do_normalize=training_args.normalize_reward,
        )
        reward_tokenizer = AutoTokenizer.from_pretrained(
            model_args.reward_model_name_or_path, model_max_length=data_args.max_length, padding_side="right"
        )

        # critic model
        if model_args.reward_critic_model_name_or_path is None:
            model_args.reward_critic_model_name_or_path = model_args.reward_model_name_or_path
        reward_critic_model = AutoModelForScore.from_pretrained(
            model_args.reward_critic_model_name_or_path, config=model_config, score_type="critic", do_normalize=False
        )
        reward_critic_tokenizer = AutoTokenizer.from_pretrained(
            model_args.reward_critic_model_name_or_path, model_max_length=data_args.max_length, padding_side="left"
        )

        if training_args.eval_mode is not None:
            config = copy.deepcopy(reward_critic_model.config)
            if training_args.eval_mode == "single":
                config.tensor_parallel_degree = -1
                config.tensor_parallel_rank = 0
            reward_critic_eval_model = AutoModelForScore.from_config(config)
        else:
            reward_critic_eval_model = None

>>>>>>> 6e49431f
    for tokenizer in [actor_tokenizer, reward_tokenizer, reward_critic_tokenizer]:
        if isinstance(tokenizer, LlamaTokenizer) and tokenizer.pad_token_id is None:
            tokenizer.pad_token_id = tokenizer.eos_token_id

    train_ds = PromptOnlyDataset(data_args.parsed_train_datasets, tokenizer=actor_tokenizer)
    if data_args.eval_datasets is None and data_args.eval_split_ratio:
        train_ds, dev_ds = train_ds.split_train_test(split_ratio=data_args.eval_split_ratio)
    elif data_args.eval_datasets is not None:
        dev_ds = PromptOnlyDataset(data_args.parsed_eval_datasets, tokenizer=actor_tokenizer)
    else:
        dev_ds = None

    ptx_ds = (
        SupervisedDataset(data_args.parsed_ptx_datasets, tokenizer=actor_tokenizer)
        if data_args.ptx_datasets is not None
        else None
    )

    # offload
    # cleanup actor_eval_model, reward_critic_eval_model
    # offload actor_reference_model reward_model

    if training_args.offload_level is not None:
        if "eval" in training_args.offload_level:
            cleanup_tensor_space(actor_eval_model.state_dict())
            cleanup_tensor_space(reward_critic_eval_model.state_dict())
        if "reward" in training_args.offload_level:
            offload_tensor_to_cpu(actor_reference_model.state_dict())
            offload_tensor_to_cpu(reward_model.state_dict())

    trainer = PPOTrainer(
        #  (policy_model, reference_model, reward_model, value_model)
        #   policy_model, sft_model,       reward_model, value_model
        #  (policy_model, reference_model, reward_model, value_model,
        #  (policy_model, reference_model, reward_model, value_model, policy_eval_model, value_eval_model
        #  (actor_model, actor_reference_model, reward_model, reward_critic_model, actor_eval_model, reward_critic_eval_model
        model=(
            actor_model,
            actor_reference_model,
            reward_model,
            reward_critic_model,
            actor_eval_model,
            reward_critic_eval_model,
        ),
        args=training_args,
        train_dataset=train_ds,
        eval_dataset=dev_ds,
        ptx_dataset=ptx_ds,
        tokenizer=(actor_tokenizer, actor_tokenizer, reward_tokenizer, reward_critic_tokenizer),
        data_collator=train_ds.get_collator(),
    )
    checkpoint = None
    if training_args.resume_from_checkpoint is not None:
        checkpoint = training_args.resume_from_checkpoint
    elif last_checkpoint is not None:
        checkpoint = last_checkpoint
    trainer.train(resume_from_checkpoint=checkpoint)


if __name__ == "__main__":
    main()<|MERGE_RESOLUTION|>--- conflicted
+++ resolved
@@ -25,20 +25,14 @@
 
 import paddle
 from data import PromptOnlyDataset, SupervisedDataset, parse_dataset
-<<<<<<< HEAD
-from ppo_trainer import PPOTrainer
-=======
 from models import AutoModelForScore
 from models.score_model import LlamaModelForScore  # noqa
 from ppo_trainer import PPOTrainer, cleanup_tensor_space, offload_tensor_to_cpu
->>>>>>> 6e49431f
 
 from paddlenlp.trainer import PdArgumentParser, TrainingArguments, get_last_checkpoint
 from paddlenlp.transformers import AutoConfig, AutoTokenizer, LlamaTokenizer
 from paddlenlp.utils.log import logger
 
-<<<<<<< HEAD
-=======
 # launch would unset http_proxy
 # export https_proxy=http://172.19.57.45:3128
 # os.environ["http_proxy"] = "http://172.19.56.199:3128"
@@ -49,7 +43,6 @@
 os.environ["https_proxy"] = "http://10.162.37.16:8128"
 os.environ["no_proxy"] = "localhost,bcebos.com"
 
->>>>>>> 6e49431f
 
 @dataclass
 class TrainingArguments(TrainingArguments):
@@ -216,6 +209,8 @@
         model_args, data_args, training_args = parser.parse_args_into_dataclasses()
     training_args.print_config(model_args, "Model")
     training_args.print_config(data_args, "Data")
+    if training_args.eval_mode is not None and len(training_args.eval_mode) == 0:
+        training_args.eval_mode = None
     if training_args.eval_mode is None and training_args.offload_level is not None:
         training_args.offload_level = training_args.offload_level.replace("eval", "")
 
@@ -264,7 +259,6 @@
             "clip_range_ratio": training_args.clip_range_ratio,
         }
     else:
-<<<<<<< HEAD
         from models import AutoModelForScore
 
         from paddlenlp.transformers import AutoModelForCausalLM
@@ -281,6 +275,7 @@
     )
     if hasattr(model_config, "use_flash_attention"):
         model_config.use_flash_attention = model_args.use_flash_attention
+
     actor_model = AutoModelForCausalLM.from_pretrained(
         model_args.actor_model_name_or_path,
         config=model_config,
@@ -288,6 +283,15 @@
         # ptx_coeff=training_args.ptx_coeff,
         # clip_range_ratio=training_args.clip_range_ratio,
     )
+    if training_args.eval_mode is not None:
+        config = copy.deepcopy(actor_model.config)
+        if training_args.eval_mode == "single":
+            config.tensor_parallel_degree = -1
+            config.tensor_parallel_rank = 0
+        actor_eval_model = AutoModelForCausalLM.from_config(config)
+    else:
+        actor_eval_model = None
+
     # reference model
     actor_reference_model = AutoModelForCausalLM.from_pretrained(
         model_args.actor_model_name_or_path,
@@ -329,82 +333,90 @@
     reward_critic_tokenizer = AutoTokenizer.from_pretrained(
         model_args.reward_critic_model_name_or_path, model_max_length=data_args.max_length, padding_side="left"
     )
-=======
-        # actor model
-        model_config = AutoConfig.from_pretrained(
-            model_args.actor_model_name_or_path,
-            tensor_parallel_output=False,
-            tensor_parallel_degree=training_args.tensor_parallel_degree,
-            tensor_parallel_rank=training_args.tensor_parallel_rank,
-            dtype=dtype,
-        )
-        model_config.num_hidden_layers = 2
-        if hasattr(model_config, "use_flash_attention"):
-            model_config.use_flash_attention = model_args.use_flash_attention
-        actor_model = AutoModelForCausalLM.from_pretrained(
-            model_args.actor_model_name_or_path,
-            config=model_config,
-        )
-
-        if training_args.eval_mode is not None:
-            config = copy.deepcopy(actor_model.config)
-            if training_args.eval_mode == "single":
-                config.tensor_parallel_degree = -1
-                config.tensor_parallel_rank = 0
-            actor_eval_model = AutoModelForCausalLM.from_config(config)
-        else:
-            actor_eval_model = None
-
-        # reference model
-        actor_reference_model = AutoModelForCausalLM.from_pretrained(
-            model_args.actor_model_name_or_path,
-            config=model_config,
-        )
-        actor_tokenizer = AutoTokenizer.from_pretrained(
-            model_args.actor_model_name_or_path, model_max_length=data_args.max_length, padding_side="left"
-        )
-
-        # reward model
-        model_config = AutoConfig.from_pretrained(
-            model_args.reward_model_name_or_path,
-            tensor_parallel_output=False,
-            tensor_parallel_degree=training_args.tensor_parallel_degree,
-            tensor_parallel_rank=training_args.tensor_parallel_rank,
-            dtype=dtype,
-        )
-        model_config.num_hidden_layers = 2
-        if hasattr(model_config, "use_flash_attention"):
-            model_config.use_flash_attention = model_args.use_flash_attention
-        reward_model = AutoModelForScore.from_pretrained(
-            model_args.reward_model_name_or_path,
-            config=model_config,
-            score_type="reward",
-            do_normalize=training_args.normalize_reward,
-        )
-        reward_tokenizer = AutoTokenizer.from_pretrained(
-            model_args.reward_model_name_or_path, model_max_length=data_args.max_length, padding_side="right"
-        )
-
-        # critic model
-        if model_args.reward_critic_model_name_or_path is None:
-            model_args.reward_critic_model_name_or_path = model_args.reward_model_name_or_path
-        reward_critic_model = AutoModelForScore.from_pretrained(
-            model_args.reward_critic_model_name_or_path, config=model_config, score_type="critic", do_normalize=False
-        )
-        reward_critic_tokenizer = AutoTokenizer.from_pretrained(
-            model_args.reward_critic_model_name_or_path, model_max_length=data_args.max_length, padding_side="left"
-        )
-
-        if training_args.eval_mode is not None:
-            config = copy.deepcopy(reward_critic_model.config)
-            if training_args.eval_mode == "single":
-                config.tensor_parallel_degree = -1
-                config.tensor_parallel_rank = 0
-            reward_critic_eval_model = AutoModelForScore.from_config(config)
-        else:
-            reward_critic_eval_model = None
-
->>>>>>> 6e49431f
+    if training_args.eval_mode is not None:
+        config = copy.deepcopy(reward_critic_model.config)
+        if training_args.eval_mode == "single":
+            config.tensor_parallel_degree = -1
+            config.tensor_parallel_rank = 0
+        reward_critic_eval_model = AutoModelForScore.from_config(config)
+    else:
+        reward_critic_eval_model = None
+
+
+#         # actor model
+#         model_config = AutoConfig.from_pretrained(
+#             model_args.actor_model_name_or_path,
+#             tensor_parallel_output=False,
+#             tensor_parallel_degree=training_args.tensor_parallel_degree,
+#             tensor_parallel_rank=training_args.tensor_parallel_rank,
+#             dtype=dtype,
+#         )
+#         model_config.num_hidden_layers = 2
+#         if hasattr(model_config, "use_flash_attention"):
+#             model_config.use_flash_attention = model_args.use_flash_attention
+#         actor_model = AutoModelForCausalLM.from_pretrained(
+#             model_args.actor_model_name_or_path,
+#             config=model_config,
+#         )
+# 
+#         if training_args.eval_mode is not None:
+#             config = copy.deepcopy(actor_model.config)
+#             if training_args.eval_mode == "single":
+#                 config.tensor_parallel_degree = -1
+#                 config.tensor_parallel_rank = 0
+#             actor_eval_model = AutoModelForCausalLM.from_config(config)
+#         else:
+#             actor_eval_model = None
+# 
+#         # reference model
+#         actor_reference_model = AutoModelForCausalLM.from_pretrained(
+#             model_args.actor_model_name_or_path,
+#             config=model_config,
+#         )
+#         actor_tokenizer = AutoTokenizer.from_pretrained(
+#             model_args.actor_model_name_or_path, model_max_length=data_args.max_length, padding_side="left"
+#         )
+# 
+#         # reward model
+#         model_config = AutoConfig.from_pretrained(
+#             model_args.reward_model_name_or_path,
+#             tensor_parallel_output=False,
+#             tensor_parallel_degree=training_args.tensor_parallel_degree,
+#             tensor_parallel_rank=training_args.tensor_parallel_rank,
+#             dtype=dtype,
+#         )
+#         model_config.num_hidden_layers = 2
+#         if hasattr(model_config, "use_flash_attention"):
+#             model_config.use_flash_attention = model_args.use_flash_attention
+#         reward_model = AutoModelForScore.from_pretrained(
+#             model_args.reward_model_name_or_path,
+#             config=model_config,
+#             score_type="reward",
+#             do_normalize=training_args.normalize_reward,
+#         )
+#         reward_tokenizer = AutoTokenizer.from_pretrained(
+#             model_args.reward_model_name_or_path, model_max_length=data_args.max_length, padding_side="right"
+#         )
+# 
+#         # critic model
+#         if model_args.reward_critic_model_name_or_path is None:
+#             model_args.reward_critic_model_name_or_path = model_args.reward_model_name_or_path
+#         reward_critic_model = AutoModelForScore.from_pretrained(
+#             model_args.reward_critic_model_name_or_path, config=model_config, score_type="critic", do_normalize=False
+#         )
+#         reward_critic_tokenizer = AutoTokenizer.from_pretrained(
+#             model_args.reward_critic_model_name_or_path, model_max_length=data_args.max_length, padding_side="left"
+#         )
+# 
+#         if training_args.eval_mode is not None:
+#             config = copy.deepcopy(reward_critic_model.config)
+#             if training_args.eval_mode == "single":
+#                 config.tensor_parallel_degree = -1
+#                 config.tensor_parallel_rank = 0
+#             reward_critic_eval_model = AutoModelForScore.from_config(config)
+#         else:
+#             reward_critic_eval_model = None
+
     for tokenizer in [actor_tokenizer, reward_tokenizer, reward_critic_tokenizer]:
         if isinstance(tokenizer, LlamaTokenizer) and tokenizer.pad_token_id is None:
             tokenizer.pad_token_id = tokenizer.eos_token_id
